use core::traits::Into;
use fp::UFixedPoint123x128;
use fundable::base::types::{Stream, StreamStatus};
use fundable::interfaces::IPaymentStream::{IPaymentStreamDispatcher, IPaymentStreamDispatcherTrait};
use fundable::payment_stream::PaymentStream;
use openzeppelin::access::accesscontrol::interface::{
    IAccessControlDispatcher, IAccessControlDispatcherTrait,
};
use openzeppelin::token::erc20::interface::{IERC20Dispatcher, IERC20DispatcherTrait};
use openzeppelin::token::erc721::interface::{
    IERC721Dispatcher, IERC721DispatcherTrait, IERC721MetadataDispatcher,
    IERC721MetadataDispatcherTrait,
};
use snforge_std::{
<<<<<<< HEAD
    ContractClassTrait, DeclareResultTrait, EventSpyAssertionsTrait, declare, spy_events,
    start_cheat_caller_address, start_cheat_caller_address_global, stop_cheat_caller_address,
    stop_cheat_caller_address_global,
=======
    ContractClassTrait, DeclareResultTrait, declare, start_cheat_caller_address,
    stop_cheat_caller_address, test_address,
>>>>>>> 293108f1
};
use starknet::{ContractAddress, contract_address_const};

// Constantes para roles
const STREAM_ADMIN_ROLE: felt252 = selector!("STREAM_ADMIN");
const PROTOCOL_OWNER_ROLE: felt252 = selector!("PROTOCOL_OWNER");

fn setup_access_control() -> (
    ContractAddress,
    ContractAddress,
    IPaymentStreamDispatcher,
    IAccessControlDispatcher,
    IERC721Dispatcher,
) {
    let sender: ContractAddress = contract_address_const::<'sender'>();
    // Deploy mock ERC20
    let erc20_class = declare("MockUsdc").unwrap().contract_class();
    let mut calldata = array![sender.into(), sender.into(), 6];
    let (erc20_address, _) = erc20_class.deploy(@calldata).unwrap();

    // Deploy Payment stream contract
    let protocol_owner: ContractAddress = contract_address_const::<'protocol_owner'>();
    let payment_stream_class = declare("PaymentStream").unwrap().contract_class();
    let mut calldata = array![protocol_owner.into()];
    let (payment_stream_address, _) = payment_stream_class.deploy(@calldata).unwrap();

    (
        erc20_address,
        sender,
        IPaymentStreamDispatcher { contract_address: payment_stream_address },
        IAccessControlDispatcher { contract_address: payment_stream_address },
        IERC721Dispatcher { contract_address: payment_stream_address },
    )
}

fn setup() -> (ContractAddress, ContractAddress, IPaymentStreamDispatcher, IERC721Dispatcher) {
    let sender: ContractAddress = contract_address_const::<'sender'>();
    // Deploy mock ERC20
    let erc20_class = declare("MockUsdc").unwrap().contract_class();
    let mut calldata = array![sender.into(), sender.into(), 6];
    let (erc20_address, _) = erc20_class.deploy(@calldata).unwrap();

    // Deploy Payment stream contract
    let protocol_owner: ContractAddress = contract_address_const::<'protocol_owner'>();
    let payment_stream_class = declare("PaymentStream").unwrap().contract_class();
    let mut calldata = array![protocol_owner.into()];
    let (payment_stream_address, _) = payment_stream_class.deploy(@calldata).unwrap();

    (
        erc20_address,
        sender,
        IPaymentStreamDispatcher { contract_address: payment_stream_address },
        IERC721Dispatcher { contract_address: payment_stream_address },
    )
}

fn setup_custom_decimals(
    decimals: u8,
) -> (ContractAddress, ContractAddress, IPaymentStreamDispatcher) {
    let sender: ContractAddress = contract_address_const::<'sender'>();

    // Deploy mock ERC20 with custom decimals
    let erc20_class = declare("MockUsdc").unwrap().contract_class();
    let mut calldata = array![
        sender.into(), // recipient
        sender.into(), // owner
        decimals.into() // custom decimals
    ];
    let (erc20_address, _) = erc20_class.deploy(@calldata).unwrap();

    // Deploy PaymentStream contract
    let protocol_owner: ContractAddress = contract_address_const::<'protocol_owner'>();
    let payment_stream_class = declare("PaymentStream").unwrap().contract_class();
    let mut ps_calldata = array![protocol_owner.into()];
    let (payment_stream_address, _) = payment_stream_class.deploy(@ps_calldata).unwrap();

    (erc20_address, sender, IPaymentStreamDispatcher { contract_address: payment_stream_address })
}


#[test]
fn test_nft_metadata() {
    let (token_address, sender, payment_stream, _erc721) = setup();
    let recipient = contract_address_const::<'recipient'>();
    let total_amount = 10000_u256;
    let start_time = 100_u64;
    let end_time = 200_u64;
    let cancelable = true;

    start_cheat_caller_address(payment_stream.contract_address, sender);
    let stream_id = payment_stream
        .create_stream(recipient, total_amount, start_time, end_time, cancelable, token_address);
    stop_cheat_caller_address(payment_stream.contract_address);

    let metadata = IERC721MetadataDispatcher { contract_address: payment_stream.contract_address };

    let name = metadata.name();
    let symbol = metadata.symbol();
    let token_uri = metadata.token_uri(stream_id);

    assert!(name == "PaymentStream", "Incorrect NFT name");
    assert!(symbol == "STREAM", "Incorrect NFT symbol");
    assert!(token_uri == "https://paymentstream.io/0", "Incorrect token URI");
}


#[test]
fn test_successful_create_stream() {
    let (token_address, _sender, payment_stream, erc721) = setup();
    let recipient = contract_address_const::<0x2>();
    let total_amount = 1000_u256;
    let start_time = 100_u64;
    let end_time = 200_u64;
    let cancelable = true;
    let transferable = true; // Corrected spelling from tranferable to transferable
    let stream_id = payment_stream
        .create_stream(
            recipient, total_amount, start_time, end_time, cancelable, token_address, transferable,
        );
    println!("Stream ID: {}", stream_id);

    // This is the first Stream Created, so it will be 0.
    assert!(stream_id == 0_u256, "Stream creation failed");
    let owner = erc721.owner_of(stream_id);
    assert!(owner == initial_owner, "NFT not minted to initial owner");
}
#[test]
#[should_panic(expected: 'Error: End time < start time.')]
fn test_invalid_end_time() {
    let (token_address, _sender, payment_stream, _erc721) = setup();
    let recipient = contract_address_const::<0x2>();
    let total_amount = 1000_u256;
    let start_time = 100_u64;
    let end_time = 50_u64;
    let cancelable = true;
    let transferable = true; // Added transferable boolean

    payment_stream
        .create_stream(
            recipient, total_amount, start_time, end_time, cancelable, token_address, transferable,
        );
}

#[test]
#[should_panic(expected: 'Error: Invalid recipient.')]
fn test_zero_recipient_address() {
    let (token_address, _sender, payment_stream, _erc721) = setup();
    let recipient = contract_address_const::<0x0>(); // Invalid ro address
    let total_amount = 1000_u256;
    let start_time = 100_u64;
    let end_time = 200_u64;
    let cancelable = true;
    let transferable = true; // Added transferable boolean

    payment_stream
        .create_stream(
            recipient, total_amount, start_time, end_time, cancelable, token_address, transferable,
        );
}

#[test]
#[should_panic(expected: 'Error: Invalid token address.')]
fn test_zero_token_address() {
    let (_token_address, _sender, payment_stream, _erc721) = setup();
    let recipient = contract_address_const::<0x2>();
    let total_amount = 1000_u256;
    let start_time = 100_u64;
    let end_time = 200_u64;
    let cancelable = true;
    let transferable = true; // Added transferable boolean

    payment_stream
        .create_stream(
            recipient,
            total_amount,
            start_time,
            end_time,
            cancelable,
            contract_address_const::<0x0>(),
            transferable,
        );
}
#[test]
#[should_panic(expected: 'Error: Amount must be > 0.')]
fn test_zero_total_amount() {
    let (token_address, _sender, payment_stream, _erc721) = setup();
    let recipient = contract_address_const::<0x2>();
    let total_amount = 0_u256;
    let start_time = 100_u64;
    let end_time = 200_u64;
    let cancelable = true;
    let transferable = true;

    payment_stream
        .create_stream(
            recipient, total_amount, start_time, end_time, cancelable, token_address, transferable,
        );
}

#[test]
fn test_successful_create_stream_and_return_correct_rate_per_second() {
    let (token_address, _sender, payment_stream, _erc721) = setup();
    let recipient = contract_address_const::<'recipient'>();
    let total_amount = 100_u256;
    let start_time = 0_u64;
    let end_time = 10_u64;
    let cancelable = false;
    let transferable = true;

    let stream_id = payment_stream
        .create_stream(
            recipient, total_amount, start_time, end_time, cancelable, token_address, transferable,
        );
    let stream = payment_stream.get_stream(stream_id);
    let rate_per_second: UFixedPoint123x128 = 10_u256.into();
    assert!(stream.rate_per_second == rate_per_second, "Stream rate per second is invalid");
}

#[test]
fn test_successful_create_stream_and_return_wrong_rate_per_second() {
    let (token_address, _sender, payment_stream, _erc721) = setup();
    let recipient = contract_address_const::<'recipient'>();
    let total_amount = 100_u256;
    let start_time = 0_u64;
    let end_time = 10_u64;
    let cancelable = false;
    let transferable = true;

    let stream_id = payment_stream
        .create_stream(
            recipient, total_amount, start_time, end_time, cancelable, token_address, transferable,
        );
    let stream = payment_stream.get_stream(stream_id);
    let rate_per_second: UFixedPoint123x128 = 1_u256.into();
    assert!(stream.rate_per_second == rate_per_second, "Stream rate per second is invalid");
}

#[test]
#[should_panic(expected: 'Error: Amount must be > 0.')]
fn test_update_stream_with_zero_rate_per_second() {
    let (token_address, _sender, payment_stream, _erc721) = setup();
    let recipient = contract_address_const::<'recipient'>();
    let total_amount = 100_u256;
    let start_time = 0_u64;
    let end_time = 10_u64;
    let cancelable = false;
    let transferable = true;

    let stream_id = payment_stream
        .create_stream(
            recipient, total_amount, start_time, end_time, cancelable, token_address, transferable,
        );
    let rate_per_second: UFixedPoint123x128 = 0_u256.into();
    payment_stream.update_stream_rate(stream_id, rate_per_second);
    stop_cheat_caller_address(payment_stream.contract_address);
}

#[test]
#[should_panic(expected: 'Error: Not stream sender.')]
fn test_only_creator_can_update_stream() {
    let (token_address, _sender, payment_stream, _erc721) = setup();
    let recipient = contract_address_const::<'recipient'>();
    let unauthorized = contract_address_const::<'unauthorized'>();
    let total_amount = 100_u256;
    let start_time = 0_u64;
    let end_time = 10_u64;
    let cancelable = false;
    let transferable = true;

    let stream_id = payment_stream
        .create_stream(
            recipient, total_amount, start_time, end_time, cancelable, token_address, transferable,
        );
    payment_stream.delegate_stream(stream_id, contract_address_const::<0x1>());
    stop_cheat_caller_address(payment_stream.contract_address);
    let rate_per_second: UFixedPoint123x128 = 1_u256.into();

    start_cheat_caller_address(payment_stream.contract_address, unauthorized);
    payment_stream.update_stream_rate(stream_id, rate_per_second);
    stop_cheat_caller_address(payment_stream.contract_address);
}

#[test]
fn test_update_fee_collector() {
    let new_fee_collector: ContractAddress = contract_address_const::<'new_fee_collector'>();
    let protocol_owner: ContractAddress = contract_address_const::<'protocol_owner'>();

    let (token_address, sender, payment_stream, _erc721) = setup();

    start_cheat_caller_address(payment_stream.contract_address, protocol_owner);
    payment_stream.update_fee_collector(new_fee_collector);

    let fee_collector = payment_stream.get_fee_collector();
    assert(fee_collector == new_fee_collector, 'wrong fee collector');
}

#[test]
fn test_update_percentage_protocol_fee() {
    let (token_address, sender, payment_stream, _erc721) = setup();
    let protocol_owner: ContractAddress = contract_address_const::<'protocol_owner'>();

    start_cheat_caller_address(payment_stream.contract_address, protocol_owner);
    payment_stream.update_percentage_protocol_fee(300);
}

#[test]
fn test_withdraw() {
    let (token_address, sender, payment_stream, _erc721) = setup();
    let recipient = contract_address_const::<'recipient'>();
    let total_amount = 10000_u256;
    let start_time = 100_u64;
    let end_time = 200_u64;
    let cancelable = true;
    let delegate = contract_address_const::<'delegate'>();

    let new_fee_collector: ContractAddress = contract_address_const::<'new_fee_collector'>();
    let protocol_owner: ContractAddress = contract_address_const::<'protocol_owner'>();
    start_cheat_caller_address(payment_stream.contract_address, protocol_owner);
    payment_stream.update_fee_collector(new_fee_collector);
    stop_cheat_caller_address(payment_stream.contract_address);

    start_cheat_caller_address(payment_stream.contract_address, sender);
    let stream_id = payment_stream
        .create_stream(
            recipient, total_amount, start_time, end_time, cancelable, token_address, true,
        );
    payment_stream.delegate_stream(stream_id, delegate);
    stop_cheat_caller_address(payment_stream.contract_address);

    let token_dispatcher = IERC20Dispatcher { contract_address: token_address };
    let sender_initial_balance = token_dispatcher.balance_of(sender);
    println!("Initial balance of sender: {}", sender_initial_balance);

    start_cheat_caller_address(token_address, delegate);
    token_dispatcher.approve(payment_stream.contract_address, total_amount);
    stop_cheat_caller_address(token_address);

    let allowance = token_dispatcher.allowance(delegate, payment_stream.contract_address);
    assert(allowance >= total_amount, 'Allowance not set correctly');
    println!("Allowance for withdrawal: {}", allowance);

    start_cheat_caller_address(payment_stream.contract_address, delegate);
    let (_, fee) = payment_stream.withdraw(stream_id, 1000, recipient);
    stop_cheat_caller_address(payment_stream.contract_address);

    // let recipient_balance = token_dispatcher.balance_of(recipient);
    // println!("Recipient's balance after withdrawal: {}", recipient_balance);

    let fee_collector = payment_stream.get_fee_collector();
    let fee_collector_balance = token_dispatcher.balance_of(fee_collector);
    assert(fee_collector_balance == fee.into(), 'incorrect fee received');

    let sender_final_balance = token_dispatcher.balance_of(sender);
    println!("Sender's final balance: {}", sender_final_balance);
}

#[test]
fn test_successful_stream_cancellation() {
    let (token_address, _sender, payment_stream, _erc721) = setup();
    let recipient = contract_address_const::<0x2>();
    let total_amount = 1000_u256;
    let start_time = 100_u64;
    let end_time = 200_u64;
    let cancelable = true;

    let protocol_owner: ContractAddress = contract_address_const::<'protocol_owner'>();
    let new_fee_collector: ContractAddress = contract_address_const::<'new_fee_collector'>();

    start_cheat_caller_address(payment_stream.contract_address, protocol_owner);
    payment_stream.update_fee_collector(new_fee_collector);
    stop_cheat_caller_address(payment_stream.contract_address);

    let stream_id = payment_stream
        .create_stream(
            recipient, total_amount, start_time, end_time, cancelable, token_address, true,
        );
    println!("Stream ID: {}", stream_id);

    // This is the first Stream Created, so it will be 0.
    assert!(stream_id == 0_u256, "Stream creation failed");
    payment_stream.delegate_stream(stream_id, test_address());
    payment_stream.cancel(stream_id);
    let get_let = payment_stream.is_stream_active(stream_id);

    assert(!get_let, 'Cancelation failed');
}

#[test]
fn test_withdraw_by_delegate() {
    // Setup: deploy contracts and define test addresses.
    let (token_address, sender, payment_stream, _erc721) = setup();
    let recipient = contract_address_const::<'recipient'>();
    let delegate = contract_address_const::<'delegate'>();
    let total_amount = 10000_u256;
    let start_time = 100_u64;
    let end_time = 200_u64;
    let cancelable = true;

    let protocol_owner: ContractAddress = contract_address_const::<'protocol_owner'>();
    let new_fee_collector: ContractAddress = contract_address_const::<'new_fee_collector'>();

    // Sender creates a stream.
    start_cheat_caller_address(payment_stream.contract_address, sender);
    let stream_id = payment_stream
        .create_stream(
            recipient, total_amount, start_time, end_time, cancelable, token_address, true,
        );
    payment_stream.delegate_stream(stream_id, delegate);
    stop_cheat_caller_address(payment_stream.contract_address);

    start_cheat_caller_address(payment_stream.contract_address, protocol_owner);
    payment_stream.update_fee_collector(new_fee_collector);
    stop_cheat_caller_address(payment_stream.contract_address);

    // Simulate delegate's approval:
    let token_dispatcher = IERC20Dispatcher { contract_address: token_address };
    start_cheat_caller_address(token_address, delegate);
    token_dispatcher.approve(payment_stream.contract_address, 5000_u256);
    stop_cheat_caller_address(token_address);

    // Delegate performs withdrawal.
    start_cheat_caller_address(payment_stream.contract_address, delegate);
    let (_, fee) = payment_stream.withdraw(stream_id, 5000_u256, recipient);
    stop_cheat_caller_address(payment_stream.contract_address);

    let fee_collector = payment_stream.get_fee_collector();
    let fee_collector_balance = token_dispatcher.balance_of(fee_collector);
    assert(fee_collector_balance == fee.into(), 'incorrect fee received');
}

#[test]
#[should_panic(expected: 'WRONG_RECIPIENT_OR_DELEGATE')]
fn test_withdraw_by_unauthorized() {
    // Setup: deploy contracts and define test addresses.
    let (token_address, sender, payment_stream, _erc721) = setup();
    let recipient = contract_address_const::<'recipient'>();
    let unauthorized = contract_address_const::<'unauthorized'>();
    let total_amount = 10000_u256;
    let start_time = 100_u64;
    let end_time = 200_u64;
    let cancelable = true;

    // Sender creates a stream.
    start_cheat_caller_address(payment_stream.contract_address, sender);
    let stream_id = payment_stream
        .create_stream(
            recipient, total_amount, start_time, end_time, cancelable, token_address, true,
        ); // Added transferable boolean
    stop_cheat_caller_address(payment_stream.contract_address);

    // Unauthorized account attempts withdrawal.
    start_cheat_caller_address(payment_stream.contract_address, unauthorized);
    payment_stream.withdraw(stream_id, 5000_u256, recipient);
    stop_cheat_caller_address(payment_stream.contract_address);
}

#[test]
#[should_panic(expected: ('Caller is missing role',))]
fn test_unauthorized_cancel() {
    let (token_address, sender, payment_stream, access_control, _erc721) = setup_access_control();
    let recipient = contract_address_const::<'recipient'>();
    let total_amount = 10000_u256;
    let start_time = 100_u64;
    let end_time = 200_u64;
    let cancelable = true;

    // Create a stream as the sender - this will automatically assign STREAM_ADMIN_ROLE
    start_cheat_caller_address(payment_stream.contract_address, sender);
    let stream_id = payment_stream
        .create_stream(
            recipient, total_amount, start_time, end_time, cancelable, token_address, true,
        ); // Added transferable boolean

    // Verify that the sender has the STREAM_ADMIN_ROLE after creating the stream
    let has_role = access_control.has_role(STREAM_ADMIN_ROLE, sender);
    assert(has_role, 'Sender should have admin role');
    stop_cheat_caller_address(payment_stream.contract_address);

    // Try to cancel the stream with an unauthorized user (recipient)
    // The recipient does not have the STREAM_ADMIN_ROLE
    start_cheat_caller_address(payment_stream.contract_address, recipient);

    // Verify that the recipient does NOT have the STREAM_ADMIN_ROLE
    let recipient_has_role = access_control.has_role(STREAM_ADMIN_ROLE, recipient);
    assert(!recipient_has_role, 'Recipient should not have role');

    payment_stream.cancel(stream_id);
    stop_cheat_caller_address(payment_stream.contract_address);
}

#[test]
fn test_pause_stream() {
    let (token_address, sender, payment_stream, _erc721) = setup();
    let recipient = contract_address_const::<'recipient'>();
    let total_amount = 10000_u256;
    let start_time = 100_u64;
    let end_time = 200_u64;
    let cancelable = true;

    // Create a stream
    start_cheat_caller_address(payment_stream.contract_address, sender);
    let stream_id = payment_stream
        .create_stream(
            recipient, total_amount, start_time, end_time, cancelable, token_address, true,
        ); // Added transferable boolean

    // Pause the stream
    payment_stream.pause(stream_id);
    stop_cheat_caller_address(payment_stream.contract_address);

    // Verify that the stream was paused
    let stream = payment_stream.get_stream(stream_id);
    assert(stream.status == StreamStatus::Paused, 'Stream should be paused');
}

#[test]
fn test_restart_stream() {
    let (token_address, sender, payment_stream, _erc721) = setup();
    let recipient = contract_address_const::<'recipient'>();
    let total_amount = 10000_u256;
    let start_time = 100_u64;
    let end_time = 200_u64;
    let cancelable = true;

    // Create a stream
    start_cheat_caller_address(payment_stream.contract_address, sender);
    let stream_id = payment_stream
        .create_stream(
            recipient, total_amount, start_time, end_time, cancelable, token_address, true,
        ); // Added transferable boolean

    // Pause the stream first
    payment_stream.pause(stream_id);

    // Verify that the stream was paused
    let stream = payment_stream.get_stream(stream_id);
    assert(stream.status == StreamStatus::Paused, 'Stream should be paused');

    // Restart the stream with a new rate
    let new_rate: UFixedPoint123x128 = 100_u256.into(); // Rate per second
    payment_stream.restart(stream_id, new_rate);
    stop_cheat_caller_address(payment_stream.contract_address);

    // Verify that the stream was restarted
    let stream = payment_stream.get_stream(stream_id);
    assert(stream.status == StreamStatus::Active, 'Stream should be active');
    assert(stream.rate_per_second == new_rate, 'Rate should be updated');
}
#[test]
fn test_void_stream() {
    let (token_address, sender, payment_stream, _erc721) = setup();
    let recipient = contract_address_const::<'recipient'>();
    let total_amount = 10000_u256;
    let start_time = 100_u64;
    let end_time = 200_u64;
    let cancelable = true;

    // Create a stream
    start_cheat_caller_address(payment_stream.contract_address, sender);
    let stream_id = payment_stream
        .create_stream(
            recipient, total_amount, start_time, end_time, cancelable, token_address, true,
        ); // Added transferable boolean

    // Void the stream
    payment_stream.void(stream_id);
    stop_cheat_caller_address(payment_stream.contract_address);

    // Verify that the stream was voided
    let stream = payment_stream.get_stream(stream_id);
    assert(stream.status == StreamStatus::Voided, 'Stream should be voided');
}

#[test]
fn test_delegate_assignment_and_verification() {
    // Setup
    let (token_address, sender, payment_stream, _erc721) = setup();
    let recipient = contract_address_const::<'recipient'>();
    let delegate = contract_address_const::<'delegate'>();
    let total_amount = 10000_u256;
    let start_time = 100_u64;
    let end_time = 200_u64;
    let cancelable = true;

    // Create stream
    start_cheat_caller_address(payment_stream.contract_address, sender);
    let stream_id = payment_stream
        .create_stream(
            recipient, total_amount, start_time, end_time, cancelable, token_address, true,
        ); // Added transferable boolean

    // Assign delegate
    let delegation_success = payment_stream.delegate_stream(stream_id, delegate);
    assert(delegation_success == true, 'Delegation should succeed');

    // Verify delegate assignment
    let assigned_delegate = payment_stream.get_stream_delegate(stream_id);
    assert(assigned_delegate == delegate, 'Wrong delegate assigned');
    stop_cheat_caller_address(payment_stream.contract_address);
}

#[test]
fn test_multiple_delegations() {
    // Setup
    let (token_address, sender, payment_stream, _erc721) = setup();
    let recipient = contract_address_const::<'recipient'>();
    let delegate1 = contract_address_const::<'delegate1'>();
    let delegate2 = contract_address_const::<'delegate2'>();
    let total_amount = 10000_u256;
    let start_time = 100_u64;
    let end_time = 200_u64;
    let cancelable = true;

    // Create stream
    start_cheat_caller_address(payment_stream.contract_address, sender);
    let stream_id = payment_stream
        .create_stream(
            recipient, total_amount, start_time, end_time, cancelable, token_address, true,
        ); // Added transferable boolean

    // Assign first delegate
    payment_stream.delegate_stream(stream_id, delegate1);
    let first_delegate = payment_stream.get_stream_delegate(stream_id);
    assert(first_delegate == delegate1, 'First delegation failed');

    // Assign second delegate (should override first)
    payment_stream.delegate_stream(stream_id, delegate2);
    let second_delegate = payment_stream.get_stream_delegate(stream_id);
    assert(second_delegate == delegate2, 'Second delegation failed');
    stop_cheat_caller_address(payment_stream.contract_address);
}

#[test]
fn test_delegation_revocation() {
    // Setup
    let (token_address, sender, payment_stream, _erc721) = setup();
    let recipient = contract_address_const::<'recipient'>();
    let delegate = contract_address_const::<'delegate'>();
    let total_amount = 10000_u256;
    let start_time = 100_u64;
    let end_time = 200_u64;
    let cancelable = true;

    // Create stream and assign delegate
    start_cheat_caller_address(payment_stream.contract_address, sender);
    let stream_id = payment_stream
        .create_stream(
            recipient, total_amount, start_time, end_time, cancelable, token_address, true,
        ); // Added transferable boolean
    payment_stream.delegate_stream(stream_id, delegate);

    // Verify delegate is assigned
    let assigned_delegate = payment_stream.get_stream_delegate(stream_id);
    assert(assigned_delegate == delegate, 'Delegate not assigned');

    // Revoke delegation
    let revocation_success = payment_stream.revoke_delegation(stream_id);
    assert(revocation_success == true, 'Revocation should succeed');

    // Verify delegate is removed
    let delegate_after_revocation = payment_stream.get_stream_delegate(stream_id);
    assert(delegate_after_revocation == contract_address_const::<0x0>(), 'Delegate not revoked');
    stop_cheat_caller_address(payment_stream.contract_address);
}

#[test]
#[should_panic(expected: 'Error: Not stream sender.')]
fn test_unauthorized_delegation() {
    // Setup
    let (token_address, sender, payment_stream, _erc721) = setup();
    let recipient = contract_address_const::<'recipient'>();
    let delegate = contract_address_const::<'delegate'>();
    let unauthorized = contract_address_const::<'unauthorized'>();
    let total_amount = 10000_u256;
    let start_time = 100_u64;
    let end_time = 200_u64;
    let cancelable = true;

    // Create stream as sender
    start_cheat_caller_address(payment_stream.contract_address, sender);
    let stream_id = payment_stream
        .create_stream(
            recipient, total_amount, start_time, end_time, cancelable, token_address, true,
        ); // Added transferable boolean
    stop_cheat_caller_address(payment_stream.contract_address);

    // Try to delegate from unauthorized address
    start_cheat_caller_address(payment_stream.contract_address, unauthorized);
    payment_stream.delegate_stream(stream_id, delegate);
    stop_cheat_caller_address(payment_stream.contract_address);
}

#[test]
#[should_panic(expected: 'Error: Stream does not exist.')]
fn test_revoke_nonexistent_delegation() {
    // Setup
    let (token_address, sender, payment_stream, _erc721) = setup();
    let recipient = contract_address_const::<'recipient'>();
    let total_amount = 10000_u256;
    let start_time = 100_u64;
    let end_time = 200_u64;
    let cancelable = true;

    // Create stream
    start_cheat_caller_address(payment_stream.contract_address, sender);
    let stream_id = payment_stream
        .create_stream(
            recipient, total_amount, start_time, end_time, cancelable, token_address, true,
        ); // Added transferable boolean

    // Try to revoke non-existent delegation
    payment_stream.revoke_delegation(stream_id);
    stop_cheat_caller_address(payment_stream.contract_address);
}

#[test]
#[should_panic(expected: 'WRONG_RECIPIENT_OR_DELEGATE')]
fn test_delegate_withdrawal_after_revocation() {
    // Setup
    let (token_address, sender, payment_stream, _erc721) = setup();
    let recipient = contract_address_const::<'recipient'>();
    let delegate = contract_address_const::<'delegate'>();
    let total_amount = 10000_u256;
    let start_time = 100_u64;
    let end_time = 200_u64;
    let cancelable = true;

    let protocol_owner: ContractAddress = contract_address_const::<'protocol_owner'>();
    let new_fee_collector: ContractAddress = contract_address_const::<'new_fee_collector'>();

    // Create stream and setup
    start_cheat_caller_address(payment_stream.contract_address, protocol_owner);
    payment_stream.update_fee_collector(new_fee_collector);
    stop_cheat_caller_address(payment_stream.contract_address);

    start_cheat_caller_address(payment_stream.contract_address, sender);
    let stream_id = payment_stream
        .create_stream(
            recipient, total_amount, start_time, end_time, cancelable, token_address, true,
        ); // Added transferable boolean

    // Assign and then revoke delegate
    payment_stream.delegate_stream(stream_id, delegate);
    payment_stream.revoke_delegation(stream_id);
    stop_cheat_caller_address(payment_stream.contract_address);

    // Setup delegate's approval
    let token_dispatcher = IERC20Dispatcher { contract_address: token_address };
    start_cheat_caller_address(token_address, delegate);
    token_dispatcher.approve(payment_stream.contract_address, 5000_u256);
    stop_cheat_caller_address(token_address);

    // Attempt withdrawal as revoked delegate (should fail with WRONG_RECIPIENT_OR_DELEGATE)
    start_cheat_caller_address(payment_stream.contract_address, delegate);
    // This should panic with the expected error since the delegate was revoked
    payment_stream.withdraw(stream_id, 1000_u256, recipient);
    stop_cheat_caller_address(payment_stream.contract_address);
}

#[test]
#[should_panic(expected: 'Error: Invalid recipient.')]
fn test_delegate_to_zero_address() {
    // Setup
    let (token_address, sender, payment_stream, _erc721) = setup();
    let recipient = contract_address_const::<'recipient'>();
    let total_amount = 10000_u256;
    let start_time = 100_u64;
    let end_time = 200_u64;
    let cancelable = true;

    // Create stream
    start_cheat_caller_address(payment_stream.contract_address, sender);
    let stream_id = payment_stream
        .create_stream(
            recipient, total_amount, start_time, end_time, cancelable, token_address, true,
        ); // Added transferable boolean

    // Try to delegate to zero address
    payment_stream.delegate_stream(stream_id, contract_address_const::<0x0>());
    stop_cheat_caller_address(payment_stream.contract_address);
}


#[test]
fn test_successful_refund() {
    // Setup
    let (token_address, sender, payment_stream, _) = setup();
    let recipient = contract_address_const::<'recipient'>();
    let total_amount = 10000_u256;
    let start_time = 100_u64;
    let end_time = 200_u64;
    let cancelable = true;

    // Create stream
    start_cheat_caller_address(payment_stream.contract_address, sender);
    let stream_id = payment_stream
        .create_stream(recipient, total_amount, start_time, end_time, cancelable, token_address);

    // Deposit to the stream
    payment_stream.deposit(stream_id, total_amount);

    // Cancel the stream first (required for refund)
    payment_stream.cancel(stream_id);

    // Verify stream is canceled and can be refunded
    let stream = payment_stream.get_stream(stream_id);
    assert(stream.status == StreamStatus::Canceled, 'Stream should be canceled');

    // Get available amount for refund
    let refundable_amount = total_amount - stream.withdrawn_amount;
    println!("Refundable amount: {}", refundable_amount);

    // Perform the refund (still as the sender)
    let refund_success = payment_stream.refund(stream_id, refundable_amount);

    // Verify refund was successful
    assert(refund_success, 'Refund should be successful');

    stop_cheat_caller_address(payment_stream.contract_address);
}

#[test]
#[should_panic(expected: 'WRONG_RECIPIENT_OR_DELEGATE')]
fn test_successful_refund_with_wrong_address() {
    let (token_address, sender, payment_stream, _) = setup();
    let recipient = contract_address_const::<'recipient'>();
    let total_amount = 10000_u256;
    let start_time = 100_u64;
    let end_time = 200_u64;
    let cancelable = true;

    // Create Stream
    start_cheat_caller_address(payment_stream.contract_address, sender);
    let stream_id = payment_stream
        .create_stream(recipient, total_amount, start_time, end_time, cancelable, token_address);
    stop_cheat_caller_address(payment_stream.contract_address);

    // Check sender's initial balance
    let token_dispatcher = IERC20Dispatcher { contract_address: token_address };
    let sender_initial_balance = token_dispatcher.balance_of(sender);
    println!("Initial balance of sender: {}", sender_initial_balance);

    // Refund execution
    start_cheat_caller_address(payment_stream.contract_address, sender);
    let success = payment_stream.refund(stream_id, 10);
    stop_cheat_caller_address(payment_stream.contract_address);
}

#[test]
#[should_panic(expected: 'Insufficient Balance')]
fn test_successful_refund_with_overdraft() {
    let (token_address, _sender, payment_stream, _) = setup();
    let recipient = contract_address_const::<0x2>();
    let total_amount = 1000_u256;
    let start_time = 100_u64;
    let end_time = 200_u64;
    let cancelable = true;

    let protocol_owner: ContractAddress = contract_address_const::<'protocol_owner'>();
    let new_fee_collector: ContractAddress = contract_address_const::<'new_fee_collector'>();

    start_cheat_caller_address(payment_stream.contract_address, protocol_owner);
    payment_stream.update_fee_collector(new_fee_collector);
    stop_cheat_caller_address(payment_stream.contract_address);

    let stream_id = payment_stream
        .create_stream(recipient, total_amount, start_time, end_time, cancelable, token_address);
    println!("Stream ID: {}", stream_id);

    // This is the first Stream Created, so it will be 0.
    assert!(stream_id == 0_u256, "Stream creation failed");

    let get_let = payment_stream.refund(stream_id, 10000);

    assert(get_let == false, 'Refund failed');
}

#[test]
fn test_successful_refund_max() {
    let (token_address, sender, payment_stream, _) = setup();
    let recipient = contract_address_const::<'recipient'>();
    let total_amount = 10000_u256;
    let start_time = 100_u64;
    let end_time = 200_u64;
    let cancelable = true;
    let delegate = contract_address_const::<'delegate'>();

    let new_fee_collector: ContractAddress = contract_address_const::<'new_fee_collector'>();
    let protocol_owner: ContractAddress = contract_address_const::<'protocol_owner'>();
    start_cheat_caller_address(payment_stream.contract_address, protocol_owner);
    payment_stream.update_fee_collector(new_fee_collector);
    stop_cheat_caller_address(payment_stream.contract_address);

    start_cheat_caller_address(payment_stream.contract_address, sender);
    let stream_id = payment_stream
        .create_stream(recipient, total_amount, start_time, end_time, cancelable, token_address);
    // Sender assigns a delegate.
    payment_stream.delegate_stream(stream_id, sender);
    stop_cheat_caller_address(payment_stream.contract_address);

    let token_dispatcher = IERC20Dispatcher { contract_address: token_address };
    let sender_initial_balance = token_dispatcher.balance_of(sender);
    println!("Initial balance of sender: {}", sender_initial_balance);

    // Simulate delegate's approval:
    start_cheat_caller_address(token_address, sender);
    token_dispatcher.approve(payment_stream.contract_address, total_amount);
    stop_cheat_caller_address(token_address);

    let allowance = token_dispatcher.allowance(sender, payment_stream.contract_address);
    assert(allowance >= total_amount, 'Allowance not set correctly');
    println!("Allowance for withdrawal: {}", allowance);

    start_cheat_caller_address(payment_stream.contract_address, sender);
    let success = payment_stream.refund_max(stream_id);
    stop_cheat_caller_address(payment_stream.contract_address);
    let sender_final_balance = token_dispatcher.balance_of(sender);
    assert(success, 'Refund failed');
    assert(sender_final_balance == sender_initial_balance, 'Balance Refund failed');
    // println!("Final Bal: {}", sender_final_balance);
}
#[test]
#[should_panic(expected: 'WRONG_RECIPIENT_OR_DELEGATE')]
fn test_successful_refund_max_with_wrong_address() {
    let (token_address, sender, payment_stream, _) = setup();
    let recipient = contract_address_const::<'recipient'>();
    let total_amount = 10000_u256;
    let start_time = 100_u64;
    let end_time = 200_u64;
    let cancelable = true;

    // Create Stream
    start_cheat_caller_address(payment_stream.contract_address, sender);
    let stream_id = payment_stream
        .create_stream(recipient, total_amount, start_time, end_time, cancelable, token_address);
    stop_cheat_caller_address(payment_stream.contract_address);

    // Check sender's initial balance
    let token_dispatcher = IERC20Dispatcher { contract_address: token_address };
    let sender_initial_balance = token_dispatcher.balance_of(sender);
    println!("Initial balance of sender: {}", sender_initial_balance);

    // Refund execution
    start_cheat_caller_address(payment_stream.contract_address, sender);
    let _success = payment_stream.refund_max(stream_id);
    stop_cheat_caller_address(payment_stream.contract_address);
}

#[test]
fn test_successful_refund_and_pause() {
    let (token_address, sender, payment_stream, _) = setup();
    let recipient = contract_address_const::<'recipient'>();
    let total_amount = 10000_u256;
    let start_time = 100_u64;
    let end_time = 200_u64;
    let cancelable = true;
    let delegate = contract_address_const::<'delegate'>();

    let new_fee_collector: ContractAddress = contract_address_const::<'new_fee_collector'>();
    let protocol_owner: ContractAddress = contract_address_const::<'protocol_owner'>();
    start_cheat_caller_address(payment_stream.contract_address, protocol_owner);
    payment_stream.update_fee_collector(new_fee_collector);
    stop_cheat_caller_address(payment_stream.contract_address);

    start_cheat_caller_address(payment_stream.contract_address, sender);
    let stream_id = payment_stream
        .create_stream(recipient, total_amount, start_time, end_time, cancelable, token_address);
    // Sender assigns a delegate.
    payment_stream.delegate_stream(stream_id, sender);
    stop_cheat_caller_address(payment_stream.contract_address);

    let token_dispatcher = IERC20Dispatcher { contract_address: token_address };
    let sender_initial_balance = token_dispatcher.balance_of(sender);
    println!("Initial balance of sender: {}", sender_initial_balance);

    // Simulate delegate's approval:
    start_cheat_caller_address(token_address, sender);
    token_dispatcher.approve(payment_stream.contract_address, total_amount);
    stop_cheat_caller_address(token_address);

    let allowance = token_dispatcher.allowance(sender, payment_stream.contract_address);
    assert(allowance >= total_amount, 'Allowance not set correctly');
    println!("Allowance for withdrawal: {}", allowance);

    start_cheat_caller_address(payment_stream.contract_address, sender);
    let success = payment_stream.refund_and_pause(stream_id, 10);
    stop_cheat_caller_address(payment_stream.contract_address);
    let sender_final_balance = token_dispatcher.balance_of(sender);
    assert(success, 'Refund failed');
    println!("Final Bal: {}", sender_final_balance);
    assert(sender_final_balance == sender_initial_balance, 'Balance Refund failed');
    // Verify that the stream was paused
    let stream = payment_stream.get_stream(stream_id);
    assert(stream.status == StreamStatus::Paused, 'Stream should be paused');
}

#[test]
#[should_panic(expected: 'WRONG_RECIPIENT_OR_DELEGATE')]
fn test_successful_refund_and_pause_with_wrong_address() {
    let (token_address, sender, payment_stream, _) = setup();
    let recipient = contract_address_const::<'recipient'>();
    let total_amount = 10000_u256;
    let start_time = 100_u64;
    let end_time = 200_u64;
    let cancelable = true;

    // Create Stream
    start_cheat_caller_address(payment_stream.contract_address, sender);
    let stream_id = payment_stream
        .create_stream(recipient, total_amount, start_time, end_time, cancelable, token_address);
    stop_cheat_caller_address(payment_stream.contract_address);

    // Check sender's initial balance
    let token_dispatcher = IERC20Dispatcher { contract_address: token_address };
    let sender_initial_balance = token_dispatcher.balance_of(sender);
    println!("Initial balance of sender: {}", sender_initial_balance);

    // Refund execution
    start_cheat_caller_address(payment_stream.contract_address, sender);
    let success = payment_stream.refund_and_pause(stream_id, 10);
    stop_cheat_caller_address(payment_stream.contract_address);
}

#[test]
#[should_panic(expected: 'Insufficient Balance')]
fn test_successful_refund_and_pause_with_overdraft() {
    let (token_address, _sender, payment_stream, _) = setup();
    let recipient = contract_address_const::<0x2>();
    let total_amount = 1000_u256;
    let start_time = 100_u64;
    let end_time = 200_u64;
    let cancelable = true;

    let protocol_owner: ContractAddress = contract_address_const::<'protocol_owner'>();
    let new_fee_collector: ContractAddress = contract_address_const::<'new_fee_collector'>();

    start_cheat_caller_address(payment_stream.contract_address, protocol_owner);
    payment_stream.update_fee_collector(new_fee_collector);
    stop_cheat_caller_address(payment_stream.contract_address);

    let stream_id = payment_stream
        .create_stream(recipient, total_amount, start_time, end_time, cancelable, token_address);
    println!("Stream ID: {}", stream_id);

    // This is the first Stream Created, so it will be 0.
    assert!(stream_id == 0_u256, "Stream creation failed");

    let get_let = payment_stream.refund(stream_id, 10000);

    assert(get_let == false, 'Refund failed');
}

#[test]
fn test_nft_transfer_and_withdrawal() {
    let (token_address, sender, payment_stream, erc721) = setup();
    let initial_owner = contract_address_const::<'initial_owner'>();
    let new_owner = contract_address_const::<'new_owner'>();
    let total_amount = 10000_u256;
    let start_time = 100_u64;
    let end_time = 200_u64;
    let cancelable = true;

    let new_fee_collector: ContractAddress = contract_address_const::<'new_fee_collector'>();
    let protocol_owner: ContractAddress = contract_address_const::<'protocol_owner'>();
    start_cheat_caller_address(payment_stream.contract_address, protocol_owner);
    payment_stream.update_fee_collector(new_fee_collector);
    stop_cheat_caller_address(payment_stream.contract_address);

    // Create stream as sender
    start_cheat_caller_address(payment_stream.contract_address, sender);
    let stream_id = payment_stream
        .create_stream(
            initial_owner, total_amount, start_time, end_time, cancelable, token_address,
        );
    stop_cheat_caller_address(payment_stream.contract_address);

    // Approve tokens for PaymentStream (sender funds the stream)
    let token_dispatcher = IERC20Dispatcher { contract_address: token_address };
    start_cheat_caller_address(token_address, sender);
    token_dispatcher.approve(payment_stream.contract_address, total_amount);
    stop_cheat_caller_address(token_address);

    // Verify initial ownership
    let owner = erc721.owner_of(stream_id);
    assert!(owner == initial_owner, "Initial owner mismatch");

    // Transfer NFT from initial_owner to new_owner
    start_cheat_caller_address(payment_stream.contract_address, initial_owner);
    erc721.transfer_from(initial_owner, new_owner, stream_id);
    stop_cheat_caller_address(payment_stream.contract_address);

    // Verify new ownership
    let new_owner_check = erc721.owner_of(stream_id);
    assert!(new_owner_check == new_owner, "NFT ownership not transferred");

    start_cheat_caller_address(token_address, new_owner);
    token_dispatcher.approve(payment_stream.contract_address, total_amount);
    stop_cheat_caller_address(token_address);
    // New owner withdraws
    start_cheat_caller_address(payment_stream.contract_address, new_owner);
    let (withdrawn, fee) = payment_stream.withdraw(stream_id, 1000_u256, new_owner);
    stop_cheat_caller_address(payment_stream.contract_address);

    // Basic withdrawal check
    assert!(withdrawn.into() == 1000_u128, "Withdrawal amount incorrect");
}

#[test]
fn test_six_decimals_store() {
    let test_decimals = 6_u8;
    let (token_address, sender, payment_stream) = setup_custom_decimals(test_decimals);

    let stream_id = payment_stream
        .create_stream(sender, 1000000_u256, 100_u64, 200_u64, true, token_address, true);

    let stored_decimals = payment_stream.get_token_decimals(stream_id);
    assert(stored_decimals == test_decimals, 'Decimals not stored correctly');

    let stream = payment_stream.get_stream(stream_id);
    assert(stream.token_decimals == test_decimals, 'Stream decimals mismatch');
}

#[test]
fn test_zero_decimals() {
    let test_decimals = 0_u8;
    let (token_address, sender, payment_stream) = setup_custom_decimals(test_decimals);

    let stream_id = payment_stream
        .create_stream(
            sender,
            100_u256,
            100_u64,
            200_u64,
            true,
            token_address,
            true // Added transferable boolean
        );

    let stored_decimals = payment_stream.get_token_decimals(stream_id);
    assert(stored_decimals == test_decimals, 'Zero decimals not stored');

    let stream = payment_stream.get_stream(stream_id);
    assert(stream.token_decimals == test_decimals, 'Stream decimals mismatch');
}

#[test]
fn test_eighteen_decimals() {
    let test_decimals = 18_u8;
    let (token_address, sender, payment_stream) = setup_custom_decimals(test_decimals);

    let stream_id = payment_stream
        .create_stream(
            sender,
            1000000000000000000_u256, // 1 token
            100_u64,
            200_u64,
            true,
            token_address,
            true // Added transferable boolean
        );

    let stored_decimals = payment_stream.get_token_decimals(stream_id);
    assert(stored_decimals == test_decimals, '18 decimals not stored');
}

#[test]
#[should_panic(expected: 'Error: Decimals too high.')]
fn test_nineteen_decimals_panic() {
    let test_decimals = 19_u8;
    let (token_address, sender, payment_stream) = setup_custom_decimals(test_decimals);

    // should panic because decimals > 18
    payment_stream
        .create_stream(
            sender, 10000000000000000000_u256, 100_u64, 200_u64, true, token_address, true,
        ); // Added transferable boolean
}

#[test]
fn test_decimal_boundary_conditions() {
    // Test max allowed decimals (18)
    let (token18, sender18, ps18) = setup_custom_decimals(18);
    let stream_id18 = ps18
        .create_stream(
            sender18, // recipient
            1000000000000000000_u256, // 1 token in 18 decimals
            100_u64, // start_time
            200_u64, // end_time
            true, // cancelable
            token18, // token address
            true // Added transferable boolean
        );
    assert(ps18.get_token_decimals(stream_id18) == 18, 'Max decimals failed');

    // Test min allowed decimals (0)
    let (token0, sender0, ps0) = setup_custom_decimals(0);
    let stream_id0 = ps0
        .create_stream(
            sender0, // recipient
            100_u256, // 100 tokens in 0 decimals
            100_u64, // start_time
            200_u64, // end_time
            true, // cancelable
            token0, // token address
            true // Added transferable boolean
        );
    assert(ps0.get_token_decimals(stream_id0) == 0, 'Min decimals failed');
}

// New tests for the added functions
#[test]
fn test_transfer_stream() {
    let (token_address, sender, payment_stream) = setup();
    let recipient = contract_address_const::<'recipient'>();
    let total_amount = 10000_u256;
    let start_time = 100_u64;
    let end_time = 200_u64;
    let cancelable = true;
    let transferable = true;

    start_cheat_caller_address(payment_stream.contract_address, sender);
    let stream_id = payment_stream
        .create_stream(
            recipient, total_amount, start_time, end_time, cancelable, token_address, transferable,
        );

    let new_recipient = contract_address_const::<'new_recipient'>();
    payment_stream.transfer_stream(stream_id, new_recipient);

    let stream = payment_stream.get_stream(stream_id);
    assert(stream.recipient == new_recipient, 'Recipient update error');
}

#[test]
fn test_set_transferability() {
    let (token_address, sender, payment_stream) = setup();
    let recipient = contract_address_const::<'recipient'>();
    let total_amount = 10000_u256;
    let start_time = 100_u64;
    let end_time = 200_u64;
    let cancelable = true;
    let transferable = true;

    start_cheat_caller_address(payment_stream.contract_address, sender);
    let stream_id = payment_stream
        .create_stream(
            recipient, total_amount, start_time, end_time, cancelable, token_address, transferable,
        );

    payment_stream.set_transferability(stream_id, false);

    let stream = payment_stream.get_stream(stream_id);
    assert(!stream.transferable, 'Transferability setting error');
}

#[test]
fn test_is_transferable() {
    let (token_address, sender, payment_stream) = setup();
    let recipient = contract_address_const::<'recipient'>();
    let total_amount = 10000_u256;
    let start_time = 100_u64;
    let end_time = 200_u64;
    let cancelable = true;
    let transferable = true;

    start_cheat_caller_address(payment_stream.contract_address, sender);
    let stream_id = payment_stream
        .create_stream(
            recipient, total_amount, start_time, end_time, cancelable, token_address, transferable,
        );

    let is_transferable = payment_stream.is_transferable(stream_id);
    assert(is_transferable, 'Stream should be transferable');
}

#[test]
fn test_set_protocol_fee_successful() {
    let protocol_owner: ContractAddress = contract_address_const::<'protocol_owner'>();
    let fee: u256 = 500; // 5%
    let (token_address, sender, payment_stream, _) = setup();
    // Set fee
    start_cheat_caller_address(payment_stream.contract_address, protocol_owner);
    payment_stream.set_protocol_fee(token_address, fee);
    stop_cheat_caller_address(payment_stream.contract_address);

    assert(payment_stream.get_protocol_fee(token_address) == fee, 'invalid fee')
}

#[test]
#[should_panic]
fn test_set_protocol_fee_fail_if_more_than_max_fee() {
    let protocol_owner: ContractAddress = contract_address_const::<'protocol_owner'>();
    let fee: u256 = 10000; // 100%. MAX_FEE = 50%
    let (token_address, sender, payment_stream, _) = setup();
    // Set fee
    start_cheat_caller_address(payment_stream.contract_address, protocol_owner);
    payment_stream.set_protocol_fee(token_address, fee); // should panic
    stop_cheat_caller_address(payment_stream.contract_address);
}

#[test]
#[should_panic]
fn test_set_protocol_fee_fail_if_invalid_caller() {
    let random_caller: ContractAddress = contract_address_const::<'random'>();
    let fee: u256 = 500; // 5%
    let (token_address, sender, payment_stream, _) = setup();
    // Set fee
    start_cheat_caller_address(payment_stream.contract_address, random_caller);
    payment_stream.set_protocol_fee(token_address, fee); // should panic
    stop_cheat_caller_address(payment_stream.contract_address);
}

fn test_successful_stream_check() {
    let (token_address, _sender, payment_stream, _) = setup();
    let recipient = contract_address_const::<0x2>();
    let total_amount = 1000_u256;
    let start_time = 100_u64;
    let end_time = 200_u64;
    let cancelable = true;

    let stream_id = payment_stream
        .create_stream(recipient, total_amount, start_time, end_time, cancelable, token_address);
    println!("Stream ID: {}", stream_id);

    let is_stream = payment_stream.is_stream(stream_id);
    assert!(is_stream, "Stream is non existent");
}

#[test]
fn test_successful_pause_check() {
    let (token_address, _sender, payment_stream, _) = setup();
    let recipient = contract_address_const::<0x2>();
    let total_amount = 1000_u256;
    let start_time = 100_u64;
    let end_time = 200_u64;
    let cancelable = true;

    let stream_id = payment_stream
        .create_stream(recipient, total_amount, start_time, end_time, cancelable, token_address);
    println!("Stream ID: {}", stream_id);

    let is_paused = payment_stream.is_paused(stream_id);
    assert!(!is_paused, "Stream is paused");

    payment_stream.pause(stream_id);
    stop_cheat_caller_address(payment_stream.contract_address);

    let is_paused = payment_stream.is_paused(stream_id);
    assert!(is_paused, "Stream is not paused");
}

#[test]
fn test_successful_voided_check() {
    let (token_address, _sender, payment_stream, _) = setup();
    let recipient = contract_address_const::<0x2>();
    let total_amount = 1000_u256;
    let start_time = 100_u64;
    let end_time = 200_u64;
    let cancelable = true;

    let stream_id = payment_stream
        .create_stream(recipient, total_amount, start_time, end_time, cancelable, token_address);
    println!("Stream ID: {}", stream_id);

    let is_voided = payment_stream.is_voided(stream_id);
    assert!(!is_voided, "Stream is voided");

    payment_stream.void(stream_id);

    let is_voided = payment_stream.is_voided(stream_id);
    assert!(is_voided, "Stream is not voided");
}


#[test]
fn test_successful_transferrable_check() {
    let (token_address, _sender, payment_stream, _) = setup();
    let recipient = contract_address_const::<0x2>();
    let total_amount = 1000_u256;
    let start_time = 100_u64;
    let end_time = 200_u64;
    let cancelable = true;

    let stream_id = payment_stream
        .create_stream(recipient, total_amount, start_time, end_time, cancelable, token_address);
    println!("Stream ID: {}", stream_id);

    let is_transferable = payment_stream.is_transferable(stream_id);
    assert!(is_transferable, "Stream is not transferable");
}

#[test]
fn test_successful_get_sender() {
    let (token_address, sender, payment_stream, _) = setup();
    let recipient = contract_address_const::<0x2>();
    let total_amount = 1000_u256;
    let start_time = 100_u64;
    let end_time = 200_u64;
    let cancelable = true;

    start_cheat_caller_address(payment_stream.contract_address, sender);
    let stream_id = payment_stream
        .create_stream(recipient, total_amount, start_time, end_time, cancelable, token_address);
    println!("Stream ID: {}", stream_id);
    stop_cheat_caller_address(payment_stream.contract_address);

    let get_sender = payment_stream.get_sender(stream_id);
    assert!(get_sender == sender, "Stream is not transferable");
}


#[test]
fn test_successful_get_recipient() {
    let (token_address, sender, payment_stream, _) = setup();
    let recipient = contract_address_const::<0x2>();
    let total_amount = 1000_u256;
    let start_time = 100_u64;
    let end_time = 200_u64;
    let cancelable = true;

    start_cheat_caller_address(payment_stream.contract_address, sender);
    let stream_id = payment_stream
        .create_stream(recipient, total_amount, start_time, end_time, cancelable, token_address);
    println!("Stream ID: {}", stream_id);
    stop_cheat_caller_address(payment_stream.contract_address);

    let get_recipient = payment_stream.get_recipient(stream_id);
    assert!(get_recipient == recipient, "Stream is not transferable");
}


#[test]
fn test_successful_get_token() {
    let (token_address, sender, payment_stream, _) = setup();
    let recipient = contract_address_const::<0x2>();
    let total_amount = 1000_u256;
    let start_time = 100_u64;
    let end_time = 200_u64;
    let cancelable = true;

    start_cheat_caller_address(payment_stream.contract_address, sender);
    let stream_id = payment_stream
        .create_stream(recipient, total_amount, start_time, end_time, cancelable, token_address);
    println!("Stream ID: {}", stream_id);
    stop_cheat_caller_address(payment_stream.contract_address);

    let get_token = payment_stream.get_token(stream_id);
    assert!(get_token == token_address, "Stream is not transferable");
}

#[test]
fn test_successful_get_rate_per_second() {
    let (token_address, sender, payment_stream, _) = setup();
    let recipient = contract_address_const::<0x2>();
    let total_amount = 1000_u256;
    let start_time = 100_u64;
    let end_time = 200_u64;
    let cancelable = true;
    let rate_per_second: UFixedPoint123x128 = 10_u256.into();

    start_cheat_caller_address(payment_stream.contract_address, sender);
    let stream_id = payment_stream
        .create_stream(recipient, total_amount, start_time, end_time, cancelable, token_address);
    println!("Stream ID: {}", stream_id);
    stop_cheat_caller_address(payment_stream.contract_address);

    let get_rate_per_second = payment_stream.get_rate_per_second(stream_id);
    assert!(get_rate_per_second == rate_per_second, "Stream is not transferable");
}

#[test]
<<<<<<< HEAD
fn test_aggregate_balance_on_stream_creation() {
    let (token_address, sender, payment_stream) = setup();
    let recipient = contract_address_const::<0x2>();
    let total_amount = 1000_u256;
=======
fn test_deposit_successful() {
    // Setup
    let (token_address, sender, payment_stream, _) = setup();
    let recipient = contract_address_const::<'recipient'>();
    let total_amount = 1000_u256;
    let deposit_amount = 500_u256;
>>>>>>> 293108f1
    let start_time = 100_u64;
    let end_time = 200_u64;
    let cancelable = true;

<<<<<<< HEAD
    start_cheat_caller_address(payment_stream.contract_address, sender);
    payment_stream
        .create_stream(recipient, total_amount, start_time, end_time, cancelable, token_address);
    stop_cheat_caller_address(payment_stream.contract_address);

    // Verify that the aggregated balance match the total amount of the first stream
    let token_balance = payment_stream.aggregate_balance(token_address);
    assert!(
        token_balance == total_amount,
        "Aggregated balance does not match the expected value after the first stream creation",
    );

    start_cheat_caller_address(payment_stream.contract_address, sender);
    payment_stream
        .create_stream(recipient, total_amount, start_time, end_time, cancelable, token_address);
    stop_cheat_caller_address(payment_stream.contract_address);

    // Verify that the aggregated balance match the sum of the two streams
    let token_balance = payment_stream.aggregate_balance(token_address);
    assert!(
        token_balance == (total_amount * 2),
        "Aggregated balance does not match the expected value after the second stream creation",
    );
}

#[test]
fn test_aggregate_balance_on_withdraw() {
    let (token_address, sender, payment_stream) = setup();
    let recipient = contract_address_const::<'recipient'>();
    let total_amount = 10000_u256;
    let start_time = 100_u64;
    let end_time = 200_u64;
    let cancelable = true;
    let delegate = contract_address_const::<'delegate'>();

    let new_fee_collector: ContractAddress = contract_address_const::<'new_fee_collector'>();
    let protocol_owner: ContractAddress = contract_address_const::<'protocol_owner'>();
=======
    // Create stream
    start_cheat_caller_address(payment_stream.contract_address, sender);
    let stream_id = payment_stream
        .create_stream(recipient, total_amount, start_time, end_time, cancelable, token_address);

    // Setup token approval for deposit
    let token_dispatcher = IERC20Dispatcher { contract_address: token_address };
    start_cheat_caller_address(token_address, sender);
    token_dispatcher.approve(payment_stream.contract_address, deposit_amount);
    stop_cheat_caller_address(token_address);

    // Deposit additional funds
    start_cheat_caller_address(payment_stream.contract_address, sender);
    payment_stream.deposit(stream_id, deposit_amount);
    stop_cheat_caller_address(payment_stream.contract_address);

    // Verify stream amount was updated
    let stream = payment_stream.get_stream(stream_id);
    assert(stream.total_amount == total_amount + deposit_amount, 'Deposit amount not added');
}

#[test]
#[should_panic(expected: 'Error: Amount must be > 0.')]
fn test_deposit_zero_amount() {
    // Setup
    let (token_address, sender, payment_stream, _) = setup();
    let recipient = contract_address_const::<'recipient'>();
    let total_amount = 1000_u256;
    let deposit_amount = 0_u256; // Zero amount should fail
    let start_time = 100_u64;
    let end_time = 200_u64;
    let cancelable = true;

    // Create stream
    start_cheat_caller_address(payment_stream.contract_address, sender);
    let stream_id = payment_stream
        .create_stream(recipient, total_amount, start_time, end_time, cancelable, token_address);

    // Try to deposit zero amount - should panic
    payment_stream.deposit(stream_id, deposit_amount);
    stop_cheat_caller_address(payment_stream.contract_address);
}

#[test]
#[should_panic(expected: 'Stream is voided')]
fn test_deposit_to_voided_stream() {
    // Setup
    let (token_address, sender, payment_stream, _) = setup();
    let recipient = contract_address_const::<'recipient'>();
    let total_amount = 1000_u256;
    let deposit_amount = 500_u256;
    let start_time = 100_u64;
    let end_time = 200_u64;
    let cancelable = true;

    // Create stream
    start_cheat_caller_address(payment_stream.contract_address, sender);
    let stream_id = payment_stream
        .create_stream(recipient, total_amount, start_time, end_time, cancelable, token_address);

    // Void the stream
    payment_stream.void(stream_id);

    // Setup token approval
    let token_dispatcher = IERC20Dispatcher { contract_address: token_address };
    start_cheat_caller_address(token_address, sender);
    token_dispatcher.approve(payment_stream.contract_address, deposit_amount);
    stop_cheat_caller_address(token_address);

    // Try to deposit to voided stream - should panic
    start_cheat_caller_address(payment_stream.contract_address, sender);
    payment_stream.deposit(stream_id, deposit_amount);
    stop_cheat_caller_address(payment_stream.contract_address);
}

#[test]
#[should_panic(expected: 'Stream is canceled')]
fn test_deposit_to_canceled_stream() {
    // Setup
    let (token_address, sender, payment_stream, _) = setup();
    let recipient = contract_address_const::<'recipient'>();
    let total_amount = 1000_u256;
    let deposit_amount = 500_u256;
    let start_time = 100_u64;
    let end_time = 200_u64;
    let cancelable = true;

    // Get protocol owner for setting up fee collector
    let protocol_owner: ContractAddress = contract_address_const::<'protocol_owner'>();
    let new_fee_collector: ContractAddress = contract_address_const::<'new_fee_collector'>();

    // Setup fee collector
>>>>>>> 293108f1
    start_cheat_caller_address(payment_stream.contract_address, protocol_owner);
    payment_stream.update_fee_collector(new_fee_collector);
    stop_cheat_caller_address(payment_stream.contract_address);

<<<<<<< HEAD
    start_cheat_caller_address(payment_stream.contract_address, sender);
    let stream_id = payment_stream
        .create_stream(recipient, total_amount, start_time, end_time, cancelable, token_address);
    payment_stream.delegate_stream(stream_id, delegate);
    stop_cheat_caller_address(payment_stream.contract_address);

    let token_dispatcher = IERC20Dispatcher { contract_address: token_address };

    start_cheat_caller_address(token_address, delegate);
    token_dispatcher.approve(payment_stream.contract_address, total_amount);
    stop_cheat_caller_address(token_address);

    let allowance = token_dispatcher.allowance(delegate, payment_stream.contract_address);
    assert(allowance >= total_amount, 'Allowance not set correctly');

    let withdraw_amount: u256 = 100;
    start_cheat_caller_address(payment_stream.contract_address, delegate);
    payment_stream.withdraw(stream_id, withdraw_amount, recipient);
    stop_cheat_caller_address(payment_stream.contract_address);

    // Verify that the withdraw amount has been deducted from the aggregated balance
    let token_balance = payment_stream.aggregate_balance(token_address);
    let expected_token_balance = total_amount - withdraw_amount;
    assert!(
        token_balance == expected_token_balance,
        "Aggregated balance does not match the expected value after withdrawal",
    );
}

#[test]
fn test_recover() {
    let (token_address, sender, payment_stream) = setup();
    let recipient = contract_address_const::<0x2>();
    let total_amount = 10000_u256;
    let surplus = 10_u256;
    let start_time = 100_u64;
    let end_time = 200_u64;
    let cancelable = true;
    let protocol_owner: ContractAddress = contract_address_const::<'protocol_owner'>();

    let token_dispatcher = IERC20Dispatcher { contract_address: token_address };

    start_cheat_caller_address(token_address, sender);
    token_dispatcher.approve(payment_stream.contract_address, total_amount + surplus);
    token_dispatcher.transfer(payment_stream.contract_address, total_amount + surplus);
    stop_cheat_caller_address(token_address);

    start_cheat_caller_address(payment_stream.contract_address, sender);
    payment_stream
        .create_stream(recipient, total_amount, start_time, end_time, cancelable, token_address);
    stop_cheat_caller_address(payment_stream.contract_address);

    start_cheat_caller_address(payment_stream.contract_address, protocol_owner);
    let mut spy = spy_events();

    payment_stream.recover(token_address, recipient);
    stop_cheat_caller_address(payment_stream.contract_address);

    assert!(token_dispatcher.balance_of(recipient) == surplus, "Invalid surplus amount received");

    let expected_event = PaymentStream::Event::Recover(
        PaymentStream::Recover { sender: payment_stream.contract_address, to: recipient, surplus },
    );
    spy.assert_emitted(@array![(payment_stream.contract_address, expected_event)]);
}

#[test]
#[should_panic]
fn test_recover_when_caller_not_admin() {
    let (token_address, _, payment_stream) = setup();
    let recipient = contract_address_const::<0x2>();

    start_cheat_caller_address(payment_stream.contract_address, recipient);
    payment_stream.recover(token_address, recipient);
=======
    // Create and cancel stream
    start_cheat_caller_address(payment_stream.contract_address, sender);
    let stream_id = payment_stream
        .create_stream(recipient, total_amount, start_time, end_time, cancelable, token_address);
    payment_stream.cancel(stream_id);

    // Setup token approval
    let token_dispatcher = IERC20Dispatcher { contract_address: token_address };
    start_cheat_caller_address(token_address, sender);
    token_dispatcher.approve(payment_stream.contract_address, deposit_amount);
    stop_cheat_caller_address(token_address);

    // Try to deposit to canceled stream - should panic
    start_cheat_caller_address(payment_stream.contract_address, sender);
    payment_stream.deposit(stream_id, deposit_amount);
    stop_cheat_caller_address(payment_stream.contract_address);
}

#[test]
fn test_deposit_and_pause_successful() {
    // Setup
    let (token_address, sender, payment_stream, _) = setup();
    let recipient = contract_address_const::<'recipient'>();
    let total_amount = 1000_u256;
    let deposit_amount = 500_u256;
    let start_time = 100_u64;
    let end_time = 200_u64;
    let cancelable = true;

    // Create stream
    start_cheat_caller_address(payment_stream.contract_address, sender);
    let stream_id = payment_stream
        .create_stream(recipient, total_amount, start_time, end_time, cancelable, token_address);

    // Setup token approval for deposit
    let token_dispatcher = IERC20Dispatcher { contract_address: token_address };
    start_cheat_caller_address(token_address, sender);
    token_dispatcher.approve(payment_stream.contract_address, deposit_amount);
    stop_cheat_caller_address(token_address);

    // Deposit additional funds and pause
    start_cheat_caller_address(payment_stream.contract_address, sender);
    payment_stream.deposit_and_pause(stream_id, deposit_amount);
    stop_cheat_caller_address(payment_stream.contract_address);

    // Verify stream amount was updated
    let stream = payment_stream.get_stream(stream_id);
    assert(stream.total_amount == total_amount + deposit_amount, 'Deposit amount not added');

    // Verify that the stream is paused
    assert(stream.status == StreamStatus::Paused, 'Stream should be paused');
}

#[test]
#[should_panic(expected: 'Error: Amount must be > 0.')]
fn test_deposit_and_pause_zero_amount() {
    // Setup
    let (token_address, sender, payment_stream, _) = setup();
    let recipient = contract_address_const::<'recipient'>();
    let total_amount = 1000_u256;
    let deposit_amount = 0_u256; // Zero amount should fail
    let start_time = 100_u64;
    let end_time = 200_u64;
    let cancelable = true;

    // Create stream
    start_cheat_caller_address(payment_stream.contract_address, sender);
    let stream_id = payment_stream
        .create_stream(recipient, total_amount, start_time, end_time, cancelable, token_address);

    // Try to deposit_and_pause with zero amount - should panic
    payment_stream.deposit_and_pause(stream_id, deposit_amount);
>>>>>>> 293108f1
    stop_cheat_caller_address(payment_stream.contract_address);
}

#[test]
<<<<<<< HEAD
#[should_panic]
fn test_recover_when_nothing_to_recover() {
    let (token_address, _, payment_stream) = setup();
    let protocol_owner: ContractAddress = contract_address_const::<'protocol_owner'>();
    let recipient = contract_address_const::<0x2>();

    start_cheat_caller_address(payment_stream.contract_address, protocol_owner);
    payment_stream.recover(token_address, recipient);
    stop_cheat_caller_address(payment_stream.contract_address);
=======
fn test_deposit_by_non_sender() {
    // Setup
    let (token_address, sender, payment_stream, _) = setup();
    let recipient = contract_address_const::<'recipient'>();
    let non_sender = contract_address_const::<'non_sender'>(); // Another account
    let total_amount = 1000_u256;
    let deposit_amount = 500_u256;
    let start_time = 100_u64;
    let end_time = 200_u64;
    let cancelable = true;

    // Create stream
    start_cheat_caller_address(payment_stream.contract_address, sender);
    let stream_id = payment_stream
        .create_stream(recipient, total_amount, start_time, end_time, cancelable, token_address);
    stop_cheat_caller_address(payment_stream.contract_address);

    // Setup token approval for deposit by non-sender
    let token_dispatcher = IERC20Dispatcher { contract_address: token_address };
    start_cheat_caller_address(token_address, non_sender);
    token_dispatcher.approve(payment_stream.contract_address, deposit_amount);
    stop_cheat_caller_address(token_address);

    // Deposit additional funds from non-sender
    start_cheat_caller_address(payment_stream.contract_address, non_sender);
    payment_stream.deposit(stream_id, deposit_amount);
    stop_cheat_caller_address(payment_stream.contract_address);

    // Verify stream amount was updated (anyone can deposit)
    let stream = payment_stream.get_stream(stream_id);
    assert(stream.total_amount == total_amount + deposit_amount, 'Deposit amount not added');
>>>>>>> 293108f1
}<|MERGE_RESOLUTION|>--- conflicted
+++ resolved
@@ -12,14 +12,9 @@
     IERC721MetadataDispatcherTrait,
 };
 use snforge_std::{
-<<<<<<< HEAD
     ContractClassTrait, DeclareResultTrait, EventSpyAssertionsTrait, declare, spy_events,
-    start_cheat_caller_address, start_cheat_caller_address_global, stop_cheat_caller_address,
-    stop_cheat_caller_address_global,
-=======
-    ContractClassTrait, DeclareResultTrait, declare, start_cheat_caller_address,
-    stop_cheat_caller_address, test_address,
->>>>>>> 293108f1
+    start_cheat_caller_address, stop_cheat_caller_address,
+    test_address,
 };
 use starknet::{ContractAddress, contract_address_const};
 
@@ -1491,24 +1486,230 @@
 }
 
 #[test]
-<<<<<<< HEAD
+fn test_deposit_successful() {
+    // Setup
+    let (token_address, sender, payment_stream, _) = setup();
+    let recipient = contract_address_const::<'recipient'>();
+    let total_amount = 1000_u256;
+    let deposit_amount = 500_u256;
+    let start_time = 100_u64;
+    let end_time = 200_u64;
+    let cancelable = true;
+
+    // Create stream
+    start_cheat_caller_address(payment_stream.contract_address, sender);
+    let stream_id = payment_stream
+        .create_stream(recipient, total_amount, start_time, end_time, cancelable, token_address);
+
+    // Setup token approval for deposit
+    let token_dispatcher = IERC20Dispatcher { contract_address: token_address };
+    start_cheat_caller_address(token_address, sender);
+    token_dispatcher.approve(payment_stream.contract_address, deposit_amount);
+    stop_cheat_caller_address(token_address);
+
+    // Deposit additional funds
+    start_cheat_caller_address(payment_stream.contract_address, sender);
+    payment_stream.deposit(stream_id, deposit_amount);
+    stop_cheat_caller_address(payment_stream.contract_address);
+
+    // Verify stream amount was updated
+    let stream = payment_stream.get_stream(stream_id);
+    assert(stream.total_amount == total_amount + deposit_amount, 'Deposit amount not added');
+}
+
+#[test]
+#[should_panic(expected: 'Error: Amount must be > 0.')]
+fn test_deposit_zero_amount() {
+    // Setup
+    let (token_address, sender, payment_stream, _) = setup();
+    let recipient = contract_address_const::<'recipient'>();
+    let total_amount = 1000_u256;
+    let deposit_amount = 0_u256; // Zero amount should fail
+    let start_time = 100_u64;
+    let end_time = 200_u64;
+    let cancelable = true;
+
+    // Create stream
+    start_cheat_caller_address(payment_stream.contract_address, sender);
+    let stream_id = payment_stream
+        .create_stream(recipient, total_amount, start_time, end_time, cancelable, token_address);
+
+    // Try to deposit zero amount - should panic
+    payment_stream.deposit(stream_id, deposit_amount);
+    stop_cheat_caller_address(payment_stream.contract_address);
+}
+
+#[test]
+#[should_panic(expected: 'Stream is voided')]
+fn test_deposit_to_voided_stream() {
+    // Setup
+    let (token_address, sender, payment_stream, _) = setup();
+    let recipient = contract_address_const::<'recipient'>();
+    let total_amount = 1000_u256;
+    let deposit_amount = 500_u256;
+    let start_time = 100_u64;
+    let end_time = 200_u64;
+    let cancelable = true;
+
+    // Create stream
+    start_cheat_caller_address(payment_stream.contract_address, sender);
+    let stream_id = payment_stream
+        .create_stream(recipient, total_amount, start_time, end_time, cancelable, token_address);
+
+    // Void the stream
+    payment_stream.void(stream_id);
+
+    // Setup token approval
+    let token_dispatcher = IERC20Dispatcher { contract_address: token_address };
+    start_cheat_caller_address(token_address, sender);
+    token_dispatcher.approve(payment_stream.contract_address, deposit_amount);
+    stop_cheat_caller_address(token_address);
+
+    // Try to deposit to voided stream - should panic
+    start_cheat_caller_address(payment_stream.contract_address, sender);
+    payment_stream.deposit(stream_id, deposit_amount);
+    stop_cheat_caller_address(payment_stream.contract_address);
+}
+
+#[test]
+#[should_panic(expected: 'Stream is canceled')]
+fn test_deposit_to_canceled_stream() {
+    // Setup
+    let (token_address, sender, payment_stream, _) = setup();
+    let recipient = contract_address_const::<'recipient'>();
+    let total_amount = 1000_u256;
+    let deposit_amount = 500_u256;
+    let start_time = 100_u64;
+    let end_time = 200_u64;
+    let cancelable = true;
+
+    // Get protocol owner for setting up fee collector
+    let protocol_owner: ContractAddress = contract_address_const::<'protocol_owner'>();
+    let new_fee_collector: ContractAddress = contract_address_const::<'new_fee_collector'>();
+
+    // Setup fee collector
+    start_cheat_caller_address(payment_stream.contract_address, protocol_owner);
+    payment_stream.update_fee_collector(new_fee_collector);
+    stop_cheat_caller_address(payment_stream.contract_address);
+
+    // Create and cancel stream
+    start_cheat_caller_address(payment_stream.contract_address, sender);
+    let stream_id = payment_stream
+        .create_stream(recipient, total_amount, start_time, end_time, cancelable, token_address);
+    payment_stream.cancel(stream_id);
+
+    // Setup token approval
+    let token_dispatcher = IERC20Dispatcher { contract_address: token_address };
+    start_cheat_caller_address(token_address, sender);
+    token_dispatcher.approve(payment_stream.contract_address, deposit_amount);
+    stop_cheat_caller_address(token_address);
+
+    // Try to deposit to canceled stream - should panic
+    start_cheat_caller_address(payment_stream.contract_address, sender);
+    payment_stream.deposit(stream_id, deposit_amount);
+    stop_cheat_caller_address(payment_stream.contract_address);
+}
+
+#[test]
+fn test_deposit_and_pause_successful() {
+    // Setup
+    let (token_address, sender, payment_stream, _) = setup();
+    let recipient = contract_address_const::<'recipient'>();
+    let total_amount = 1000_u256;
+    let deposit_amount = 500_u256;
+    let start_time = 100_u64;
+    let end_time = 200_u64;
+    let cancelable = true;
+
+    // Create stream
+    start_cheat_caller_address(payment_stream.contract_address, sender);
+    let stream_id = payment_stream
+        .create_stream(recipient, total_amount, start_time, end_time, cancelable, token_address);
+
+    // Setup token approval for deposit
+    let token_dispatcher = IERC20Dispatcher { contract_address: token_address };
+    start_cheat_caller_address(token_address, sender);
+    token_dispatcher.approve(payment_stream.contract_address, deposit_amount);
+    stop_cheat_caller_address(token_address);
+
+    // Deposit additional funds and pause
+    start_cheat_caller_address(payment_stream.contract_address, sender);
+    payment_stream.deposit_and_pause(stream_id, deposit_amount);
+    stop_cheat_caller_address(payment_stream.contract_address);
+
+    // Verify stream amount was updated
+    let stream = payment_stream.get_stream(stream_id);
+    assert(stream.total_amount == total_amount + deposit_amount, 'Deposit amount not added');
+
+    // Verify that the stream is paused
+    assert(stream.status == StreamStatus::Paused, 'Stream should be paused');
+}
+
+#[test]
+#[should_panic(expected: 'Error: Amount must be > 0.')]
+fn test_deposit_and_pause_zero_amount() {
+    // Setup
+    let (token_address, sender, payment_stream, _) = setup();
+    let recipient = contract_address_const::<'recipient'>();
+    let total_amount = 1000_u256;
+    let deposit_amount = 0_u256; // Zero amount should fail
+    let start_time = 100_u64;
+    let end_time = 200_u64;
+    let cancelable = true;
+
+    // Create stream
+    start_cheat_caller_address(payment_stream.contract_address, sender);
+    let stream_id = payment_stream
+        .create_stream(recipient, total_amount, start_time, end_time, cancelable, token_address);
+
+    // Try to deposit_and_pause with zero amount - should panic
+    payment_stream.deposit_and_pause(stream_id, deposit_amount);
+    stop_cheat_caller_address(payment_stream.contract_address);
+}
+
+#[test]
+fn test_deposit_by_non_sender() {
+    // Setup
+    let (token_address, sender, payment_stream, _) = setup();
+    let recipient = contract_address_const::<'recipient'>();
+    let non_sender = contract_address_const::<'non_sender'>(); // Another account
+    let total_amount = 1000_u256;
+    let deposit_amount = 500_u256;
+    let start_time = 100_u64;
+    let end_time = 200_u64;
+    let cancelable = true;
+
+    // Create stream
+    start_cheat_caller_address(payment_stream.contract_address, sender);
+    let stream_id = payment_stream
+        .create_stream(recipient, total_amount, start_time, end_time, cancelable, token_address);
+    stop_cheat_caller_address(payment_stream.contract_address);
+
+    // Setup token approval for deposit by non-sender
+    let token_dispatcher = IERC20Dispatcher { contract_address: token_address };
+    start_cheat_caller_address(token_address, non_sender);
+    token_dispatcher.approve(payment_stream.contract_address, deposit_amount);
+    stop_cheat_caller_address(token_address);
+
+    // Deposit additional funds from non-sender
+    start_cheat_caller_address(payment_stream.contract_address, non_sender);
+    payment_stream.deposit(stream_id, deposit_amount);
+    stop_cheat_caller_address(payment_stream.contract_address);
+
+    // Verify stream amount was updated (anyone can deposit)
+    let stream = payment_stream.get_stream(stream_id);
+    assert(stream.total_amount == total_amount + deposit_amount, 'Deposit amount not added');
+}
+
+#[test]
 fn test_aggregate_balance_on_stream_creation() {
     let (token_address, sender, payment_stream) = setup();
     let recipient = contract_address_const::<0x2>();
     let total_amount = 1000_u256;
-=======
-fn test_deposit_successful() {
-    // Setup
-    let (token_address, sender, payment_stream, _) = setup();
-    let recipient = contract_address_const::<'recipient'>();
-    let total_amount = 1000_u256;
-    let deposit_amount = 500_u256;
->>>>>>> 293108f1
-    let start_time = 100_u64;
-    let end_time = 200_u64;
-    let cancelable = true;
-
-<<<<<<< HEAD
+    let start_time = 100_u64;
+    let end_time = 200_u64;
+    let cancelable = true;
+
     start_cheat_caller_address(payment_stream.contract_address, sender);
     payment_stream
         .create_stream(recipient, total_amount, start_time, end_time, cancelable, token_address);
@@ -1546,105 +1747,10 @@
 
     let new_fee_collector: ContractAddress = contract_address_const::<'new_fee_collector'>();
     let protocol_owner: ContractAddress = contract_address_const::<'protocol_owner'>();
-=======
-    // Create stream
-    start_cheat_caller_address(payment_stream.contract_address, sender);
-    let stream_id = payment_stream
-        .create_stream(recipient, total_amount, start_time, end_time, cancelable, token_address);
-
-    // Setup token approval for deposit
-    let token_dispatcher = IERC20Dispatcher { contract_address: token_address };
-    start_cheat_caller_address(token_address, sender);
-    token_dispatcher.approve(payment_stream.contract_address, deposit_amount);
-    stop_cheat_caller_address(token_address);
-
-    // Deposit additional funds
-    start_cheat_caller_address(payment_stream.contract_address, sender);
-    payment_stream.deposit(stream_id, deposit_amount);
-    stop_cheat_caller_address(payment_stream.contract_address);
-
-    // Verify stream amount was updated
-    let stream = payment_stream.get_stream(stream_id);
-    assert(stream.total_amount == total_amount + deposit_amount, 'Deposit amount not added');
-}
-
-#[test]
-#[should_panic(expected: 'Error: Amount must be > 0.')]
-fn test_deposit_zero_amount() {
-    // Setup
-    let (token_address, sender, payment_stream, _) = setup();
-    let recipient = contract_address_const::<'recipient'>();
-    let total_amount = 1000_u256;
-    let deposit_amount = 0_u256; // Zero amount should fail
-    let start_time = 100_u64;
-    let end_time = 200_u64;
-    let cancelable = true;
-
-    // Create stream
-    start_cheat_caller_address(payment_stream.contract_address, sender);
-    let stream_id = payment_stream
-        .create_stream(recipient, total_amount, start_time, end_time, cancelable, token_address);
-
-    // Try to deposit zero amount - should panic
-    payment_stream.deposit(stream_id, deposit_amount);
-    stop_cheat_caller_address(payment_stream.contract_address);
-}
-
-#[test]
-#[should_panic(expected: 'Stream is voided')]
-fn test_deposit_to_voided_stream() {
-    // Setup
-    let (token_address, sender, payment_stream, _) = setup();
-    let recipient = contract_address_const::<'recipient'>();
-    let total_amount = 1000_u256;
-    let deposit_amount = 500_u256;
-    let start_time = 100_u64;
-    let end_time = 200_u64;
-    let cancelable = true;
-
-    // Create stream
-    start_cheat_caller_address(payment_stream.contract_address, sender);
-    let stream_id = payment_stream
-        .create_stream(recipient, total_amount, start_time, end_time, cancelable, token_address);
-
-    // Void the stream
-    payment_stream.void(stream_id);
-
-    // Setup token approval
-    let token_dispatcher = IERC20Dispatcher { contract_address: token_address };
-    start_cheat_caller_address(token_address, sender);
-    token_dispatcher.approve(payment_stream.contract_address, deposit_amount);
-    stop_cheat_caller_address(token_address);
-
-    // Try to deposit to voided stream - should panic
-    start_cheat_caller_address(payment_stream.contract_address, sender);
-    payment_stream.deposit(stream_id, deposit_amount);
-    stop_cheat_caller_address(payment_stream.contract_address);
-}
-
-#[test]
-#[should_panic(expected: 'Stream is canceled')]
-fn test_deposit_to_canceled_stream() {
-    // Setup
-    let (token_address, sender, payment_stream, _) = setup();
-    let recipient = contract_address_const::<'recipient'>();
-    let total_amount = 1000_u256;
-    let deposit_amount = 500_u256;
-    let start_time = 100_u64;
-    let end_time = 200_u64;
-    let cancelable = true;
-
-    // Get protocol owner for setting up fee collector
-    let protocol_owner: ContractAddress = contract_address_const::<'protocol_owner'>();
-    let new_fee_collector: ContractAddress = contract_address_const::<'new_fee_collector'>();
-
-    // Setup fee collector
->>>>>>> 293108f1
     start_cheat_caller_address(payment_stream.contract_address, protocol_owner);
     payment_stream.update_fee_collector(new_fee_collector);
     stop_cheat_caller_address(payment_stream.contract_address);
 
-<<<<<<< HEAD
     start_cheat_caller_address(payment_stream.contract_address, sender);
     let stream_id = payment_stream
         .create_stream(recipient, total_amount, start_time, end_time, cancelable, token_address);
@@ -1719,85 +1825,10 @@
 
     start_cheat_caller_address(payment_stream.contract_address, recipient);
     payment_stream.recover(token_address, recipient);
-=======
-    // Create and cancel stream
-    start_cheat_caller_address(payment_stream.contract_address, sender);
-    let stream_id = payment_stream
-        .create_stream(recipient, total_amount, start_time, end_time, cancelable, token_address);
-    payment_stream.cancel(stream_id);
-
-    // Setup token approval
-    let token_dispatcher = IERC20Dispatcher { contract_address: token_address };
-    start_cheat_caller_address(token_address, sender);
-    token_dispatcher.approve(payment_stream.contract_address, deposit_amount);
-    stop_cheat_caller_address(token_address);
-
-    // Try to deposit to canceled stream - should panic
-    start_cheat_caller_address(payment_stream.contract_address, sender);
-    payment_stream.deposit(stream_id, deposit_amount);
-    stop_cheat_caller_address(payment_stream.contract_address);
-}
-
-#[test]
-fn test_deposit_and_pause_successful() {
-    // Setup
-    let (token_address, sender, payment_stream, _) = setup();
-    let recipient = contract_address_const::<'recipient'>();
-    let total_amount = 1000_u256;
-    let deposit_amount = 500_u256;
-    let start_time = 100_u64;
-    let end_time = 200_u64;
-    let cancelable = true;
-
-    // Create stream
-    start_cheat_caller_address(payment_stream.contract_address, sender);
-    let stream_id = payment_stream
-        .create_stream(recipient, total_amount, start_time, end_time, cancelable, token_address);
-
-    // Setup token approval for deposit
-    let token_dispatcher = IERC20Dispatcher { contract_address: token_address };
-    start_cheat_caller_address(token_address, sender);
-    token_dispatcher.approve(payment_stream.contract_address, deposit_amount);
-    stop_cheat_caller_address(token_address);
-
-    // Deposit additional funds and pause
-    start_cheat_caller_address(payment_stream.contract_address, sender);
-    payment_stream.deposit_and_pause(stream_id, deposit_amount);
-    stop_cheat_caller_address(payment_stream.contract_address);
-
-    // Verify stream amount was updated
-    let stream = payment_stream.get_stream(stream_id);
-    assert(stream.total_amount == total_amount + deposit_amount, 'Deposit amount not added');
-
-    // Verify that the stream is paused
-    assert(stream.status == StreamStatus::Paused, 'Stream should be paused');
-}
-
-#[test]
-#[should_panic(expected: 'Error: Amount must be > 0.')]
-fn test_deposit_and_pause_zero_amount() {
-    // Setup
-    let (token_address, sender, payment_stream, _) = setup();
-    let recipient = contract_address_const::<'recipient'>();
-    let total_amount = 1000_u256;
-    let deposit_amount = 0_u256; // Zero amount should fail
-    let start_time = 100_u64;
-    let end_time = 200_u64;
-    let cancelable = true;
-
-    // Create stream
-    start_cheat_caller_address(payment_stream.contract_address, sender);
-    let stream_id = payment_stream
-        .create_stream(recipient, total_amount, start_time, end_time, cancelable, token_address);
-
-    // Try to deposit_and_pause with zero amount - should panic
-    payment_stream.deposit_and_pause(stream_id, deposit_amount);
->>>>>>> 293108f1
-    stop_cheat_caller_address(payment_stream.contract_address);
-}
-
-#[test]
-<<<<<<< HEAD
+    stop_cheat_caller_address(payment_stream.contract_address);
+}
+
+#[test]
 #[should_panic]
 fn test_recover_when_nothing_to_recover() {
     let (token_address, _, payment_stream) = setup();
@@ -1807,37 +1838,4 @@
     start_cheat_caller_address(payment_stream.contract_address, protocol_owner);
     payment_stream.recover(token_address, recipient);
     stop_cheat_caller_address(payment_stream.contract_address);
-=======
-fn test_deposit_by_non_sender() {
-    // Setup
-    let (token_address, sender, payment_stream, _) = setup();
-    let recipient = contract_address_const::<'recipient'>();
-    let non_sender = contract_address_const::<'non_sender'>(); // Another account
-    let total_amount = 1000_u256;
-    let deposit_amount = 500_u256;
-    let start_time = 100_u64;
-    let end_time = 200_u64;
-    let cancelable = true;
-
-    // Create stream
-    start_cheat_caller_address(payment_stream.contract_address, sender);
-    let stream_id = payment_stream
-        .create_stream(recipient, total_amount, start_time, end_time, cancelable, token_address);
-    stop_cheat_caller_address(payment_stream.contract_address);
-
-    // Setup token approval for deposit by non-sender
-    let token_dispatcher = IERC20Dispatcher { contract_address: token_address };
-    start_cheat_caller_address(token_address, non_sender);
-    token_dispatcher.approve(payment_stream.contract_address, deposit_amount);
-    stop_cheat_caller_address(token_address);
-
-    // Deposit additional funds from non-sender
-    start_cheat_caller_address(payment_stream.contract_address, non_sender);
-    payment_stream.deposit(stream_id, deposit_amount);
-    stop_cheat_caller_address(payment_stream.contract_address);
-
-    // Verify stream amount was updated (anyone can deposit)
-    let stream = payment_stream.get_stream(stream_id);
-    assert(stream.total_amount == total_amount + deposit_amount, 'Deposit amount not added');
->>>>>>> 293108f1
 }