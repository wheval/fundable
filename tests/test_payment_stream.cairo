--- conflicted
+++ resolved
@@ -705,7 +705,6 @@
     stop_cheat_caller_address(payment_stream.contract_address);
 }
 
-<<<<<<< HEAD
 
 #[test]
 fn test_successful_refund() {
@@ -981,7 +980,6 @@
     let get_let = payment_stream.refund(stream_id, 10000);
 
     assert(get_let == false, 'Refund failed');
-=======
 #[test]
 fn test_six_decimals_store() {
     let test_decimals = 6_u8;
@@ -1079,5 +1077,4 @@
             token0 // token address
         );
     assert(ps0.get_token_decimals(stream_id0) == 0, 'Min decimals failed');
->>>>>>> bb9d87b0
 }