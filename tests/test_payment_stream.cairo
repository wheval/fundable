use core::traits::Into;
use fp::UFixedPoint123x128;
use fundable::base::types::{Stream, StreamStatus};
use fundable::interfaces::IPaymentStream::{IPaymentStreamDispatcher, IPaymentStreamDispatcherTrait};
use openzeppelin::access::accesscontrol::interface::{
    IAccessControlDispatcher, IAccessControlDispatcherTrait,
};
use openzeppelin::token::erc20::interface::{IERC20Dispatcher, IERC20DispatcherTrait};
use openzeppelin::token::erc721::interface::{
    IERC721Dispatcher, IERC721DispatcherTrait, IERC721MetadataDispatcher,
    IERC721MetadataDispatcherTrait,
};
use snforge_std::{
    ContractClassTrait, DeclareResultTrait, declare, start_cheat_caller_address,
    stop_cheat_caller_address,
};
use starknet::{ContractAddress, contract_address_const};

// Constantes para roles
const STREAM_ADMIN_ROLE: felt252 = selector!("STREAM_ADMIN");
const PROTOCOL_OWNER_ROLE: felt252 = selector!("PROTOCOL_OWNER");

fn setup_access_control() -> (
    ContractAddress,
    ContractAddress,
    IPaymentStreamDispatcher,
    IAccessControlDispatcher,
    IERC721Dispatcher,
) {
    let sender: ContractAddress = contract_address_const::<'sender'>();
    // Deploy mock ERC20
    let erc20_class = declare("MockUsdc").unwrap().contract_class();
    let mut calldata = array![sender.into(), sender.into(), 6];
    let (erc20_address, _) = erc20_class.deploy(@calldata).unwrap();

    // Deploy Payment stream contract
    let protocol_owner: ContractAddress = contract_address_const::<'protocol_owner'>();
    let payment_stream_class = declare("PaymentStream").unwrap().contract_class();
    let mut calldata = array![protocol_owner.into()];
    let (payment_stream_address, _) = payment_stream_class.deploy(@calldata).unwrap();

    (
        erc20_address,
        sender,
        IPaymentStreamDispatcher { contract_address: payment_stream_address },
        IAccessControlDispatcher { contract_address: payment_stream_address },
        IERC721Dispatcher { contract_address: payment_stream_address },
    )
}

fn setup() -> (ContractAddress, ContractAddress, IPaymentStreamDispatcher, IERC721Dispatcher) {
    let sender: ContractAddress = contract_address_const::<'sender'>();
    // Deploy mock ERC20
    let erc20_class = declare("MockUsdc").unwrap().contract_class();
    let mut calldata = array![sender.into(), sender.into(), 6];
    let (erc20_address, _) = erc20_class.deploy(@calldata).unwrap();

    // Deploy Payment stream contract
    let protocol_owner: ContractAddress = contract_address_const::<'protocol_owner'>();
    let payment_stream_class = declare("PaymentStream").unwrap().contract_class();
    let mut calldata = array![protocol_owner.into()];
    let (payment_stream_address, _) = payment_stream_class.deploy(@calldata).unwrap();

    (
        erc20_address,
        sender,
        IPaymentStreamDispatcher { contract_address: payment_stream_address },
        IERC721Dispatcher { contract_address: payment_stream_address },
    )
}

<<<<<<< HEAD
#[test]
fn test_nft_metadata() {
    let (token_address, sender, payment_stream, _erc721) = setup();
    let recipient = contract_address_const::<'recipient'>();
    let total_amount = 10000_u256;
    let start_time = 100_u64;
    let end_time = 200_u64;
    let cancelable = true;

    start_cheat_caller_address(payment_stream.contract_address, sender);
    let stream_id = payment_stream
        .create_stream(recipient, total_amount, start_time, end_time, cancelable, token_address);
    stop_cheat_caller_address(payment_stream.contract_address);

    let metadata = IERC721MetadataDispatcher { contract_address: payment_stream.contract_address };

    let name = metadata.name();
    let symbol = metadata.symbol();
    let token_uri = metadata.token_uri(stream_id);

    assert!(name == "PaymentStream", "Incorrect NFT name");
    assert!(symbol == "STREAM", "Incorrect NFT symbol");
    assert!(token_uri == "https://paymentstream.io/0", "Incorrect token URI");
=======
fn setup_custom_decimals(
    decimals: u8,
) -> (ContractAddress, ContractAddress, IPaymentStreamDispatcher) {
    let sender: ContractAddress = contract_address_const::<'sender'>();

    // Deploy mock ERC20 with custom decimals
    let erc20_class = declare("MockUsdc").unwrap().contract_class();
    let mut calldata = array![
        sender.into(), // recipient
        sender.into(), // owner
        decimals.into() // custom decimals
    ];
    let (erc20_address, _) = erc20_class.deploy(@calldata).unwrap();

    // Deploy PaymentStream contract
    let protocol_owner: ContractAddress = contract_address_const::<'protocol_owner'>();
    let payment_stream_class = declare("PaymentStream").unwrap().contract_class();
    let mut ps_calldata = array![protocol_owner.into()];
    let (payment_stream_address, _) = payment_stream_class.deploy(@ps_calldata).unwrap();

    (erc20_address, sender, IPaymentStreamDispatcher { contract_address: payment_stream_address })
>>>>>>> bb9d87b0
}

#[test]
fn test_successful_create_stream() {
    let (token_address, _sender, payment_stream, erc721) = setup();
    let initial_owner = contract_address_const::<0x2>();
    let total_amount = 1000_u256;
    let start_time = 100_u64;
    let end_time = 200_u64;
    let cancelable = true;

    let stream_id = payment_stream
        .create_stream(
            initial_owner, total_amount, start_time, end_time, cancelable, token_address,
        );
    println!("Stream ID: {}", stream_id);

    // This is the first Stream Created, so it will be 0.
    assert!(stream_id == 0_u256, "Stream creation failed");
    let owner = erc721.owner_of(stream_id);
    assert!(owner == initial_owner, "NFT not minted to initial owner");
}
#[test]
#[should_panic(expected: 'Error: End time < start time.')]
fn test_invalid_end_time() {
    let (token_address, _sender, payment_stream, _erc721) = setup();
    let initial_owner = contract_address_const::<0x2>();
    let total_amount = 1000_u256;
    let start_time = 100_u64;
    let end_time = 50_u64;
    let cancelable = true;

    payment_stream
        .create_stream(
            initial_owner, total_amount, start_time, end_time, cancelable, token_address,
        );
}

#[test]
#[should_panic(expected: 'Error: Invalid recipient.')]
fn test_zero_recipient_address() {
    let (token_address, _sender, payment_stream, _erc721) = setup();
    let initial_owner = contract_address_const::<0x0>(); // Invalid ro address
    let total_amount = 1000_u256;
    let start_time = 100_u64;
    let end_time = 200_u64;
    let cancelable = true;

    payment_stream
        .create_stream(
            initial_owner, total_amount, start_time, end_time, cancelable, token_address,
        );
}

#[test]
#[should_panic(expected: 'Error: Invalid token address.')]
fn test_zero_token_address() {
    let (_token_address, _sender, payment_stream, _erc721) = setup();
    let recipient = contract_address_const::<0x2>();
    let total_amount = 1000_u256;
    let start_time = 100_u64;
    let end_time = 200_u64;
    let cancelable = true;

    payment_stream
        .create_stream(
            recipient,
            total_amount,
            start_time,
            end_time,
            cancelable,
            contract_address_const::<0x0>(),
        );
}
#[test]
#[should_panic(expected: 'Error: Amount must be > 0.')]
fn test_zero_total_amount() {
    let (token_address, _sender, payment_stream, _erc721) = setup();
    let recipient = contract_address_const::<0x2>();
    let total_amount = 0_u256;
    let start_time = 100_u64;
    let end_time = 200_u64;
    let cancelable = true;

    payment_stream
        .create_stream(recipient, total_amount, start_time, end_time, cancelable, token_address);
}

#[test]
fn test_successful_create_stream_and_return_correct_rate_per_second() {
    let (token_address, _sender, payment_stream, _erc721) = setup();
    let recipient = contract_address_const::<'recipient'>();
    let total_amount = 100_u256;
    let start_time = 0_u64;
    let end_time = 10_u64;
    let cancelable = false;

    let stream_id = payment_stream
        .create_stream(recipient, total_amount, start_time, end_time, cancelable, token_address);
    let stream = payment_stream.get_stream(stream_id);
    let rate_per_second: UFixedPoint123x128 = 10_u256.into();
    assert!(stream.rate_per_second == rate_per_second, "Stream rate per second is invalid");
}

#[test]
fn test_successful_create_stream_and_return_wrong_rate_per_second() {
    let (token_address, _sender, payment_stream, _erc721) = setup();
    let recipient = contract_address_const::<'recipient'>();
    let total_amount = 100_u256;
    let start_time = 0_u64;
    let end_time = 10_u64;
    let cancelable = false;

    let stream_id = payment_stream
        .create_stream(recipient, total_amount, start_time, end_time, cancelable, token_address);
    let stream = payment_stream.get_stream(stream_id);
    let rate_per_second: UFixedPoint123x128 = 1_u256.into();
    assert!(stream.rate_per_second == rate_per_second, "Stream rate per second is invalid");
}

#[test]
#[should_panic(expected: 'Error: Amount must be > 0.')]
fn test_update_stream_with_zero_rate_per_second() {
    let (token_address, _sender, payment_stream, _erc721) = setup();
    let recipient = contract_address_const::<'recipient'>();
    let total_amount = 100_u256;
    let start_time = 0_u64;
    let end_time = 10_u64;
    let cancelable = false;

    let stream_id = payment_stream
        .create_stream(recipient, total_amount, start_time, end_time, cancelable, token_address);
    let rate_per_second: UFixedPoint123x128 = 0_u256.into();
    payment_stream.update_stream_rate(stream_id, rate_per_second);
    stop_cheat_caller_address(payment_stream.contract_address);
}

#[test]
#[should_panic(expected: 'Error: Not stream sender.')]
fn test_only_creator_can_update_stream() {
    let (token_address, _sender, payment_stream, _erc721) = setup();
    let recipient = contract_address_const::<'recipient'>();
    let unauthorized = contract_address_const::<'unauthorized'>();
    let total_amount = 100_u256;
    let start_time = 0_u64;
    let end_time = 10_u64;
    let cancelable = false;

    let stream_id = payment_stream
        .create_stream(recipient, total_amount, start_time, end_time, cancelable, token_address);
    payment_stream.delegate_stream(stream_id, contract_address_const::<0x1>());
    stop_cheat_caller_address(payment_stream.contract_address);
    let rate_per_second: UFixedPoint123x128 = 1_u256.into();

    // Unauthorized account to update stream.
    start_cheat_caller_address(payment_stream.contract_address, unauthorized);
    payment_stream.update_stream_rate(stream_id, rate_per_second);
    stop_cheat_caller_address(payment_stream.contract_address);
}

#[test]
fn test_update_fee_collector() {
    let new_fee_collector: ContractAddress = contract_address_const::<'new_fee_collector'>();
    let protocol_owner: ContractAddress = contract_address_const::<'protocol_owner'>();

    let (token_address, sender, payment_stream, _erc721) = setup();

    start_cheat_caller_address(payment_stream.contract_address, protocol_owner);
    payment_stream.update_fee_collector(new_fee_collector);

    let fee_collector = payment_stream.get_fee_collector();
    assert(fee_collector == new_fee_collector, 'wrong fee collector');
}

#[test]
fn test_update_percentage_protocol_fee() {
    let (token_address, sender, payment_stream, _erc721) = setup();
    let protocol_owner: ContractAddress = contract_address_const::<'protocol_owner'>();

    start_cheat_caller_address(payment_stream.contract_address, protocol_owner);
    payment_stream.update_percentage_protocol_fee(300);
}

#[test]
fn test_withdraw() {
    let (token_address, sender, payment_stream, _erc721) = setup();
    let recipient = contract_address_const::<'recipient'>();
    let total_amount = 10000_u256;
    let start_time = 100_u64;
    let end_time = 200_u64;
    let cancelable = true;
    let delegate = contract_address_const::<'delegate'>();

    let new_fee_collector: ContractAddress = contract_address_const::<'new_fee_collector'>();
    let protocol_owner: ContractAddress = contract_address_const::<'protocol_owner'>();
    start_cheat_caller_address(payment_stream.contract_address, protocol_owner);
    payment_stream.update_fee_collector(new_fee_collector);
    stop_cheat_caller_address(payment_stream.contract_address);

    start_cheat_caller_address(payment_stream.contract_address, sender);
    let stream_id = payment_stream
        .create_stream(recipient, total_amount, start_time, end_time, cancelable, token_address);
    // Sender assigns a delegate.
    payment_stream.delegate_stream(stream_id, delegate);
    stop_cheat_caller_address(payment_stream.contract_address);

    let token_dispatcher = IERC20Dispatcher { contract_address: token_address };
    let sender_initial_balance = token_dispatcher.balance_of(sender);
    println!("Initial balance of sender: {}", sender_initial_balance);

    // Simulate delegate's approval:
    start_cheat_caller_address(token_address, delegate);
    token_dispatcher.approve(payment_stream.contract_address, total_amount);
    stop_cheat_caller_address(token_address);

    let allowance = token_dispatcher.allowance(delegate, payment_stream.contract_address);
    assert(allowance >= total_amount, 'Allowance not set correctly');
    println!("Allowance for withdrawal: {}", allowance);

    start_cheat_caller_address(payment_stream.contract_address, delegate);
    let (_, fee) = payment_stream.withdraw(stream_id, 1000, recipient);
    stop_cheat_caller_address(payment_stream.contract_address);

    // let recipient_balance = token_dispatcher.balance_of(recipient);
    // println!("Recipient's balance after withdrawal: {}", recipient_balance);

    let fee_collector = payment_stream.get_fee_collector();
    let fee_collector_balance = token_dispatcher.balance_of(fee_collector);
    assert(fee_collector_balance == fee.into(), 'incorrect fee received');

    let sender_final_balance = token_dispatcher.balance_of(sender);
    println!("Sender's final balance: {}", sender_final_balance);
}

#[test]
fn test_successful_stream_cancellation() {
    let (token_address, _sender, payment_stream, _erc721) = setup();
    let recipient = contract_address_const::<0x2>();
    let total_amount = 1000_u256;
    let start_time = 100_u64;
    let end_time = 200_u64;
    let cancelable = true;

    let protocol_owner: ContractAddress = contract_address_const::<'protocol_owner'>();
    let new_fee_collector: ContractAddress = contract_address_const::<'new_fee_collector'>();

    start_cheat_caller_address(payment_stream.contract_address, protocol_owner);
    payment_stream.update_fee_collector(new_fee_collector);
    stop_cheat_caller_address(payment_stream.contract_address);

    let stream_id = payment_stream
        .create_stream(recipient, total_amount, start_time, end_time, cancelable, token_address);
    println!("Stream ID: {}", stream_id);

    // This is the first Stream Created, so it will be 0.
    assert!(stream_id == 0_u256, "Stream creation failed");

    payment_stream.cancel(stream_id);
    let get_let = payment_stream.is_stream_active(stream_id);

    assert(get_let == false, 'Cancelation failed');
}

#[test]
fn test_withdraw_by_delegate() {
    // Setup: deploy contracts and define test addresses.
    let (token_address, sender, payment_stream, _erc721) = setup();
    let recipient = contract_address_const::<'recipient'>();
    let delegate = contract_address_const::<'delegate'>();
    let total_amount = 10000_u256;
    let start_time = 100_u64;
    let end_time = 200_u64;
    let cancelable = true;

    let protocol_owner: ContractAddress = contract_address_const::<'protocol_owner'>();
    let new_fee_collector: ContractAddress = contract_address_const::<'new_fee_collector'>();

    // Sender creates a stream.
    start_cheat_caller_address(payment_stream.contract_address, sender);
    let stream_id = payment_stream
        .create_stream(recipient, total_amount, start_time, end_time, cancelable, token_address);
    // Sender assigns a delegate.
    payment_stream.delegate_stream(stream_id, delegate);
    stop_cheat_caller_address(payment_stream.contract_address);

    start_cheat_caller_address(payment_stream.contract_address, protocol_owner);
    payment_stream.update_fee_collector(new_fee_collector);
    stop_cheat_caller_address(payment_stream.contract_address);

    // Simulate delegate's approval:
    let token_dispatcher = IERC20Dispatcher { contract_address: token_address };
    start_cheat_caller_address(token_address, delegate);
    token_dispatcher.approve(payment_stream.contract_address, 5000_u256);
    stop_cheat_caller_address(token_address);

    // Delegate performs withdrawal.
    start_cheat_caller_address(payment_stream.contract_address, delegate);
    let (_, fee) = payment_stream.withdraw(stream_id, 5000_u256, recipient);
    stop_cheat_caller_address(payment_stream.contract_address);

    let fee_collector = payment_stream.get_fee_collector();
    let fee_collector_balance = token_dispatcher.balance_of(fee_collector);
    assert(fee_collector_balance == fee.into(), 'incorrect fee received');
}

#[test]
#[should_panic(expected: 'WRONG_RECIPIENT_OR_DELEGATE')]
fn test_withdraw_by_unauthorized() {
    // Setup: deploy contracts and define test addresses.
    let (token_address, sender, payment_stream, _erc721) = setup();
    let recipient = contract_address_const::<'recipient'>();
    let unauthorized = contract_address_const::<'unauthorized'>();
    let total_amount = 10000_u256;
    let start_time = 100_u64;
    let end_time = 200_u64;
    let cancelable = true;

    // Sender creates a stream.
    start_cheat_caller_address(payment_stream.contract_address, sender);
    let stream_id = payment_stream
        .create_stream(recipient, total_amount, start_time, end_time, cancelable, token_address);
    stop_cheat_caller_address(payment_stream.contract_address);

    // Unauthorized account attempts withdrawal.
    start_cheat_caller_address(payment_stream.contract_address, unauthorized);
    payment_stream.withdraw(stream_id, 5000_u256, recipient);
    stop_cheat_caller_address(payment_stream.contract_address);
}

#[test]
#[should_panic(expected: ('Caller is missing role',))]
fn test_unauthorized_cancel() {
    let (token_address, sender, payment_stream, access_control, _erc721) = setup_access_control();
    let recipient = contract_address_const::<'recipient'>();
    let total_amount = 10000_u256;
    let start_time = 100_u64;
    let end_time = 200_u64;
    let cancelable = true;

    // Create a stream as the sender - this will automatically assign STREAM_ADMIN_ROLE
    start_cheat_caller_address(payment_stream.contract_address, sender);
    let stream_id = payment_stream
        .create_stream(recipient, total_amount, start_time, end_time, cancelable, token_address);

    // Verify that the sender has the STREAM_ADMIN_ROLE after creating the stream
    let has_role = access_control.has_role(STREAM_ADMIN_ROLE, sender);
    assert(has_role, 'Sender should have admin role');
    stop_cheat_caller_address(payment_stream.contract_address);

    // Try to cancel the stream with an unauthorized user (recipient)
    // The recipient does not have the STREAM_ADMIN_ROLE
    start_cheat_caller_address(payment_stream.contract_address, recipient);

    // Verify that the recipient does NOT have the STREAM_ADMIN_ROLE
    let recipient_has_role = access_control.has_role(STREAM_ADMIN_ROLE, recipient);
    assert(!recipient_has_role, 'Recipient should not have role');

    payment_stream.cancel(stream_id);
    stop_cheat_caller_address(payment_stream.contract_address);
}

#[test]
fn test_pause_stream() {
    let (token_address, sender, payment_stream, _erc721) = setup();
    let recipient = contract_address_const::<'recipient'>();
    let total_amount = 10000_u256;
    let start_time = 100_u64;
    let end_time = 200_u64;
    let cancelable = true;

    // Create a stream
    start_cheat_caller_address(payment_stream.contract_address, sender);
    let stream_id = payment_stream
        .create_stream(recipient, total_amount, start_time, end_time, cancelable, token_address);

    // Pause the stream
    payment_stream.pause(stream_id);
    stop_cheat_caller_address(payment_stream.contract_address);

    // Verify that the stream was paused
    let stream = payment_stream.get_stream(stream_id);
    assert(stream.status == StreamStatus::Paused, 'Stream should be paused');
}

#[test]
fn test_restart_stream() {
    let (token_address, sender, payment_stream, _erc721) = setup();
    let recipient = contract_address_const::<'recipient'>();
    let total_amount = 10000_u256;
    let start_time = 100_u64;
    let end_time = 200_u64;
    let cancelable = true;

    // Create a stream
    start_cheat_caller_address(payment_stream.contract_address, sender);
    let stream_id = payment_stream
        .create_stream(recipient, total_amount, start_time, end_time, cancelable, token_address);

    // Pause the stream first
    payment_stream.pause(stream_id);

    // Verify that the stream was paused
    let stream = payment_stream.get_stream(stream_id);
    assert(stream.status == StreamStatus::Paused, 'Stream should be paused');

    // Restart the stream with a new rate
    let new_rate: UFixedPoint123x128 = 100_u256.into(); // Rate per second
    payment_stream.restart(stream_id, new_rate);
    stop_cheat_caller_address(payment_stream.contract_address);

    // Verify that the stream was restarted
    let stream = payment_stream.get_stream(stream_id);
    assert(stream.status == StreamStatus::Active, 'Stream should be active');
    assert(stream.rate_per_second == new_rate, 'Rate should be updated');
}
#[test]
fn test_void_stream() {
    let (token_address, sender, payment_stream, _erc721) = setup();
    let recipient = contract_address_const::<'recipient'>();
    let total_amount = 10000_u256;
    let start_time = 100_u64;
    let end_time = 200_u64;
    let cancelable = true;

    // Create a stream
    start_cheat_caller_address(payment_stream.contract_address, sender);
    let stream_id = payment_stream
        .create_stream(recipient, total_amount, start_time, end_time, cancelable, token_address);

    // Void the stream
    payment_stream.void(stream_id);
    stop_cheat_caller_address(payment_stream.contract_address);

    // Verify that the stream was voided
    let stream = payment_stream.get_stream(stream_id);
    assert(stream.status == StreamStatus::Voided, 'Stream should be voided');
}

#[test]
fn test_delegate_assignment_and_verification() {
    // Setup
    let (token_address, sender, payment_stream, _erc721) = setup();
    let recipient = contract_address_const::<'recipient'>();
    let delegate = contract_address_const::<'delegate'>();
    let total_amount = 10000_u256;
    let start_time = 100_u64;
    let end_time = 200_u64;
    let cancelable = true;

    // Create stream
    start_cheat_caller_address(payment_stream.contract_address, sender);
    let stream_id = payment_stream
        .create_stream(recipient, total_amount, start_time, end_time, cancelable, token_address);

    // Assign delegate
    let delegation_success = payment_stream.delegate_stream(stream_id, delegate);
    assert(delegation_success == true, 'Delegation should succeed');

    // Verify delegate assignment
    let assigned_delegate = payment_stream.get_stream_delegate(stream_id);
    assert(assigned_delegate == delegate, 'Wrong delegate assigned');
    stop_cheat_caller_address(payment_stream.contract_address);
}

#[test]
fn test_multiple_delegations() {
    // Setup
    let (token_address, sender, payment_stream, _erc721) = setup();
    let recipient = contract_address_const::<'recipient'>();
    let delegate1 = contract_address_const::<'delegate1'>();
    let delegate2 = contract_address_const::<'delegate2'>();
    let total_amount = 10000_u256;
    let start_time = 100_u64;
    let end_time = 200_u64;
    let cancelable = true;

    // Create stream
    start_cheat_caller_address(payment_stream.contract_address, sender);
    let stream_id = payment_stream
        .create_stream(recipient, total_amount, start_time, end_time, cancelable, token_address);

    // Assign first delegate
    payment_stream.delegate_stream(stream_id, delegate1);
    let first_delegate = payment_stream.get_stream_delegate(stream_id);
    assert(first_delegate == delegate1, 'First delegation failed');

    // Assign second delegate (should override first)
    payment_stream.delegate_stream(stream_id, delegate2);
    let second_delegate = payment_stream.get_stream_delegate(stream_id);
    assert(second_delegate == delegate2, 'Second delegation failed');
    stop_cheat_caller_address(payment_stream.contract_address);
}

#[test]
fn test_delegation_revocation() {
    // Setup
    let (token_address, sender, payment_stream, _erc721) = setup();
    let recipient = contract_address_const::<'recipient'>();
    let delegate = contract_address_const::<'delegate'>();
    let total_amount = 10000_u256;
    let start_time = 100_u64;
    let end_time = 200_u64;
    let cancelable = true;

    // Create stream and assign delegate
    start_cheat_caller_address(payment_stream.contract_address, sender);
    let stream_id = payment_stream
        .create_stream(recipient, total_amount, start_time, end_time, cancelable, token_address);
    payment_stream.delegate_stream(stream_id, delegate);

    // Verify delegate is assigned
    let assigned_delegate = payment_stream.get_stream_delegate(stream_id);
    assert(assigned_delegate == delegate, 'Delegate not assigned');

    // Revoke delegation
    let revocation_success = payment_stream.revoke_delegation(stream_id);
    assert(revocation_success == true, 'Revocation should succeed');

    // Verify delegate is removed
    let delegate_after_revocation = payment_stream.get_stream_delegate(stream_id);
    assert(delegate_after_revocation == contract_address_const::<0x0>(), 'Delegate not revoked');
    stop_cheat_caller_address(payment_stream.contract_address);
}

#[test]
#[should_panic(expected: 'Error: Not stream sender.')]
fn test_unauthorized_delegation() {
    // Setup
    let (token_address, sender, payment_stream, _erc721) = setup();
    let recipient = contract_address_const::<'recipient'>();
    let delegate = contract_address_const::<'delegate'>();
    let unauthorized = contract_address_const::<'unauthorized'>();
    let total_amount = 10000_u256;
    let start_time = 100_u64;
    let end_time = 200_u64;
    let cancelable = true;

    // Create stream as sender
    start_cheat_caller_address(payment_stream.contract_address, sender);
    let stream_id = payment_stream
        .create_stream(recipient, total_amount, start_time, end_time, cancelable, token_address);
    stop_cheat_caller_address(payment_stream.contract_address);

    // Try to delegate from unauthorized address
    start_cheat_caller_address(payment_stream.contract_address, unauthorized);
    payment_stream.delegate_stream(stream_id, delegate);
    stop_cheat_caller_address(payment_stream.contract_address);
}

#[test]
#[should_panic(expected: 'Error: Stream does not exist.')]
fn test_revoke_nonexistent_delegation() {
    // Setup
    let (token_address, sender, payment_stream, _erc721) = setup();
    let recipient = contract_address_const::<'recipient'>();
    let total_amount = 10000_u256;
    let start_time = 100_u64;
    let end_time = 200_u64;
    let cancelable = true;

    // Create stream
    start_cheat_caller_address(payment_stream.contract_address, sender);
    let stream_id = payment_stream
        .create_stream(recipient, total_amount, start_time, end_time, cancelable, token_address);

    // Try to revoke non-existent delegation
    payment_stream.revoke_delegation(stream_id);
    stop_cheat_caller_address(payment_stream.contract_address);
}

#[test]
#[should_panic(expected: 'WRONG_RECIPIENT_OR_DELEGATE')]
fn test_delegate_withdrawal_after_revocation() {
    // Setup
    let (token_address, sender, payment_stream, _erc721) = setup();
    let recipient = contract_address_const::<'recipient'>();
    let delegate = contract_address_const::<'delegate'>();
    let total_amount = 10000_u256;
    let start_time = 100_u64;
    let end_time = 200_u64;
    let cancelable = true;

    let protocol_owner: ContractAddress = contract_address_const::<'protocol_owner'>();
    let new_fee_collector: ContractAddress = contract_address_const::<'new_fee_collector'>();

    // Create stream and setup
    start_cheat_caller_address(payment_stream.contract_address, protocol_owner);
    payment_stream.update_fee_collector(new_fee_collector);
    stop_cheat_caller_address(payment_stream.contract_address);

    start_cheat_caller_address(payment_stream.contract_address, sender);
    let stream_id = payment_stream
        .create_stream(recipient, total_amount, start_time, end_time, cancelable, token_address);

    // Assign and then revoke delegate
    payment_stream.delegate_stream(stream_id, delegate);
    payment_stream.revoke_delegation(stream_id);
    stop_cheat_caller_address(payment_stream.contract_address);

    // Setup delegate's approval
    let token_dispatcher = IERC20Dispatcher { contract_address: token_address };
    start_cheat_caller_address(token_address, delegate);
    token_dispatcher.approve(payment_stream.contract_address, 5000_u256);
    stop_cheat_caller_address(token_address);

    // Attempt withdrawal as revoked delegate (should fail with WRONG_RECIPIENT_OR_DELEGATE)
    start_cheat_caller_address(payment_stream.contract_address, delegate);
    // This should panic with the expected error since the delegate was revoked
    payment_stream.withdraw(stream_id, 1000_u256, recipient);
    stop_cheat_caller_address(payment_stream.contract_address);
}

#[test]
#[should_panic(expected: 'Error: Invalid recipient.')]
fn test_delegate_to_zero_address() {
    // Setup
    let (token_address, sender, payment_stream, _erc721) = setup();
    let recipient = contract_address_const::<'recipient'>();
    let total_amount = 10000_u256;
    let start_time = 100_u64;
    let end_time = 200_u64;
    let cancelable = true;

    // Create stream
    start_cheat_caller_address(payment_stream.contract_address, sender);
    let stream_id = payment_stream
        .create_stream(recipient, total_amount, start_time, end_time, cancelable, token_address);
    // Try to delegate to zero address
    payment_stream.delegate_stream(stream_id, contract_address_const::<0x0>());
    stop_cheat_caller_address(payment_stream.contract_address);
}

#[test]
<<<<<<< HEAD
fn test_nft_transfer_and_withdrawal() {
    let (token_address, sender, payment_stream, erc721) = setup();
    let initial_owner = contract_address_const::<'initial_owner'>();
    let new_owner = contract_address_const::<'new_owner'>();
    let total_amount = 10000_u256;
    let start_time = 100_u64;
    let end_time = 200_u64;
    let cancelable = true;

    // Create stream as sender
    start_cheat_caller_address(payment_stream.contract_address, sender);
    let stream_id = payment_stream
        .create_stream(
            initial_owner, total_amount, start_time, end_time, cancelable, token_address,
        );
    stop_cheat_caller_address(payment_stream.contract_address);

    // Approve tokens for PaymentStream (sender funds the stream)
    let token_dispatcher = IERC20Dispatcher { contract_address: token_address };
    start_cheat_caller_address(token_address, sender);
    token_dispatcher.approve(payment_stream.contract_address, total_amount);
    stop_cheat_caller_address(token_address);

    // Verify initial ownership
    let owner = erc721.owner_of(stream_id);
    assert!(owner == initial_owner, "Initial owner mismatch");

    // Transfer NFT from initial_owner to new_owner
    start_cheat_caller_address(payment_stream.contract_address, initial_owner);
    erc721.transfer_from(initial_owner, new_owner, stream_id);
    stop_cheat_caller_address(payment_stream.contract_address);

    // Verify new ownership
    let new_owner_check = erc721.owner_of(stream_id);
    assert!(new_owner_check == new_owner, "NFT ownership not transferred");

    // New owner withdraws
    start_cheat_caller_address(payment_stream.contract_address, new_owner);
    let (withdrawn, fee) = payment_stream.withdraw(stream_id, 1000_u256, new_owner);
    stop_cheat_caller_address(payment_stream.contract_address);

    // Basic withdrawal check
    assert!(withdrawn.into() == 1000_u128, "Withdrawal amount incorrect");
}
=======
fn test_six_decimals_store() {
    let test_decimals = 6_u8;
    let (token_address, sender, payment_stream) = setup_custom_decimals(test_decimals);

    let stream_id = payment_stream
        .create_stream(
            sender, // recipient
            1000000_u256, // amount (1 token in 6 decimals)
            100_u64, // start_time
            200_u64, // end_time
            true, // cancelable
            token_address // token with 6 decimals
        );

    let stored_decimals = payment_stream.get_token_decimals(stream_id);
    assert(stored_decimals == test_decimals, 'Decimals not stored correctly');

    let stream = payment_stream.get_stream(stream_id);
    assert(stream.token_decimals == test_decimals, 'Stream decimals mismatch');
}

#[test]
fn test_zero_decimals() {
    let test_decimals = 0_u8;
    let (token_address, sender, payment_stream) = setup_custom_decimals(test_decimals);

    let stream_id = payment_stream
        .create_stream(
            sender, // recipient
            100_u256, // 100 tokens (0 decimals)
            100_u64, // start_time
            200_u64, // end_time
            true, // cancelable
            token_address,
        );

    let stored_decimals = payment_stream.get_token_decimals(stream_id);
    assert(stored_decimals == test_decimals, 'Zero decimals not stored');

    let stream = payment_stream.get_stream(stream_id);
    assert(stream.token_decimals == test_decimals, 'Stream decimals mismatch');
}

#[test]
fn test_eighteen_decimals() {
    let test_decimals = 18_u8;
    let (token_address, sender, payment_stream) = setup_custom_decimals(test_decimals);

    let stream_id = payment_stream
        .create_stream(
            sender, 1000000000000000000_u256, // 1 token
            100_u64, 200_u64, true, token_address,
        );

    let stored_decimals = payment_stream.get_token_decimals(stream_id);
    assert(stored_decimals == test_decimals, '18 decimals not stored');
}

#[test]
#[should_panic(expected: 'Error: Decimals too high.')]
fn test_nineteen_decimals_panic() {
    let test_decimals = 19_u8;
    let (token_address, sender, payment_stream) = setup_custom_decimals(test_decimals);

    // should panic because decimals > 18
    payment_stream
        .create_stream(sender, 10000000000000000000_u256, 100_u64, 200_u64, true, token_address);
}

#[test]
fn test_decimal_boundary_conditions() {
    // Test max allowed decimals (18)
    let (token18, sender18, ps18) = setup_custom_decimals(18);
    let stream_id18 = ps18
        .create_stream(
            sender18, // recipient
            1000000000000000000_u256, // 1 token in 18 decimals
            100_u64, // start_time
            200_u64, // end_time
            true, // cancelable
            token18 // token address
        );
    assert(ps18.get_token_decimals(stream_id18) == 18, 'Max decimals failed');

    // Test min allowed decimals (0)
    let (token0, sender0, ps0) = setup_custom_decimals(0);
    let stream_id0 = ps0
        .create_stream(
            sender0, // recipient
            100_u256, // 100 tokens in 0 decimals
            100_u64, // start_time
            200_u64, // end_time
            true, // cancelable
            token0 // token address
        );
    assert(ps0.get_token_decimals(stream_id0) == 0, 'Min decimals failed');
}
>>>>>>> bb9d87b0
<|MERGE_RESOLUTION|>--- conflicted
+++ resolved
@@ -69,7 +69,7 @@
     )
 }
 
-<<<<<<< HEAD
+
 #[test]
 fn test_nft_metadata() {
     let (token_address, sender, payment_stream, _erc721) = setup();
@@ -93,7 +93,9 @@
     assert!(name == "PaymentStream", "Incorrect NFT name");
     assert!(symbol == "STREAM", "Incorrect NFT symbol");
     assert!(token_uri == "https://paymentstream.io/0", "Incorrect token URI");
-=======
+
+
+#[test]
 fn setup_custom_decimals(
     decimals: u8,
 ) -> (ContractAddress, ContractAddress, IPaymentStreamDispatcher) {
@@ -115,7 +117,7 @@
     let (payment_stream_address, _) = payment_stream_class.deploy(@ps_calldata).unwrap();
 
     (erc20_address, sender, IPaymentStreamDispatcher { contract_address: payment_stream_address })
->>>>>>> bb9d87b0
+
 }
 
 #[test]
@@ -749,7 +751,7 @@
 }
 
 #[test]
-<<<<<<< HEAD
+
 fn test_nft_transfer_and_withdrawal() {
     let (token_address, sender, payment_stream, erc721) = setup();
     let initial_owner = contract_address_const::<'initial_owner'>();
@@ -794,7 +796,8 @@
     // Basic withdrawal check
     assert!(withdrawn.into() == 1000_u128, "Withdrawal amount incorrect");
 }
-=======
+
+#[test]
 fn test_six_decimals_store() {
     let test_decimals = 6_u8;
     let (token_address, sender, payment_stream) = setup_custom_decimals(test_decimals);
@@ -891,5 +894,4 @@
             token0 // token address
         );
     assert(ps0.get_token_decimals(stream_id0) == 0, 'Min decimals failed');
-}
->>>>>>> bb9d87b0
+}