--- conflicted
+++ resolved
@@ -68,11 +68,7 @@
 
 #[test]
 fn test_successful_create_campaign() {
-<<<<<<< HEAD
-    let (token_address, _sender, campaign_donation, _erc721) = setup();
-=======
     let (_token_address, _sender, campaign_donation, _erc721, _, _) = setup();
->>>>>>> fc6d1d21
     let target_amount = 1000_u256;
     let campaign_ref = 'Test';
     let owner = contract_address_const::<'owner'>();
@@ -99,11 +95,7 @@
 #[test]
 #[should_panic(expected: 'Error: Amount must be > 0.')]
 fn test_create_campaign_invalid_zero_amount() {
-<<<<<<< HEAD
-    let (token_address, _sender, campaign_donation, _erc721) = setup();
-=======
     let (_token_address, _sender, campaign_donation, _erc721, _, _) = setup();
->>>>>>> fc6d1d21
     let target_amount = 0_u256;
     let campaign_ref = 'Test';
     let donation_token = token_address;
@@ -113,7 +105,7 @@
     stop_cheat_caller_address(campaign_donation.contract_address);
 }
 
-<<<<<<< HEAD
+
 #[test]
 #[should_panic(expected: 'Error: Invalid donation token')]
 fn test_create_campaign_invalid_donation_token() {
@@ -128,35 +120,6 @@
 }
 
 
-// #[test]
-// #[should_panic(expected: 'Error: Campaign Ref Exists')]
-// fn test_create_campaign_duplicate_campaign_refs() {
-//     let (_token_address, _sender, campaign_donation, _erc721) = setup();
-//     let target_amount = 50_u256;
-//     let asset = 'Test';
-//     let campaign_ref = 'Test';
-//     let owner = contract_address_const::<'owner'>();
-//     start_cheat_caller_address(campaign_donation.contract_address, owner);
-//     campaign_donation.create_campaign(campaign_ref, target_amount);
-//     campaign_donation.create_campaign(campaign_ref, target_amount);
-//     stop_cheat_caller_address(campaign_donation.contract_address);
-// }
-
-// #[test]
-// #[should_panic(expected: 'Error: Campaign Ref Is Required')]
-// fn test_create_campaign_empty_campaign_refs() {
-//     let (_token_address, _sender, campaign_donation, _erc721) = setup();
-//     let target_amount = 100_u256;
-//     let asset = 'Test';
-//     let campaign_ref = '';
-//     let owner = contract_address_const::<'owner'>();
-//     start_cheat_caller_address(campaign_donation.contract_address, owner);
-//     campaign_donation.create_campaign(campaign_ref, target_amount);
-//     stop_cheat_caller_address(campaign_donation.contract_address);
-// }
-
-// DONE
-=======
 // // #[test]
 // // #[should_panic(expected: 'Error: Campaign Ref Exists')]
 // // fn test_create_campaign_duplicate_campaign_refs() {
@@ -185,7 +148,7 @@
 // // }
 
 // // DONE
->>>>>>> fc6d1d21
+
 #[test]
 fn test_successful_campaign_donation() {
     let (token_address, sender, campaign_donation, _erc721, _, _) = setup();
@@ -394,11 +357,7 @@
 
 #[test]
 fn test_get_campaigns() {
-<<<<<<< HEAD
-    let (_, sender, campaign_donation, _erc721) = setup();
-=======
     let (_token_address, sender, campaign_donation, _erc721, _, _) = setup();
->>>>>>> fc6d1d21
     let target_amount_1 = 1000_u256;
     let target_amount_2 = 2000_u256;
     let target_amount_3 = 3000_u256;
@@ -512,11 +471,7 @@
 
 #[test]
 fn test_get_campaign_donations_empty() {
-<<<<<<< HEAD
-    let (token_address, sender, campaign_donation, _erc721) = setup();
-=======
     let (_token_address, sender, campaign_donation, _erc721, _, _) = setup();
->>>>>>> fc6d1d21
     let target_amount = 1000_u256;
     let donation_token = token_address;
 
@@ -640,11 +595,8 @@
 
 #[test]
 fn test_update_campaign_target_successful() {
-<<<<<<< HEAD
-    let (token_address, sender, campaign_donation, _erc721) = setup();
-=======
     let (_token_address, sender, campaign_donation, _erc721, _, _) = setup();
->>>>>>> fc6d1d21
+
     let target_amount = 1000_u256;
     let new_target = 2000_u256;
     let donation_token = token_address;
@@ -665,11 +617,7 @@
 #[test]
 #[should_panic(expected: 'Error: Campaign Not Found')]
 fn test_update_campaign_target_nonexistent() {
-<<<<<<< HEAD
-    let (_, sender, campaign_donation, _erc721) = setup();
-=======
     let (_token_address, sender, campaign_donation, _erc721, _, _) = setup();
->>>>>>> fc6d1d21
     start_cheat_caller_address(campaign_donation.contract_address, sender);
     campaign_donation.update_campaign_target(999, 2000);
     stop_cheat_caller_address(campaign_donation.contract_address);
@@ -678,11 +626,8 @@
 #[test]
 #[should_panic(expected: 'Caller is Not Campaign Owner')]
 fn test_update_campaign_target_not_owner() {
-<<<<<<< HEAD
-    let (token_address, sender, campaign_donation, _erc721) = setup();
-=======
     let (_token_address, sender, campaign_donation, _erc721, _, _) = setup();
->>>>>>> fc6d1d21
+
     let other_user: ContractAddress = contract_address_const::<'other_user'>();
     let donation_token = token_address;
 
@@ -728,12 +673,9 @@
 
 #[test]
 fn test_cancel_campaign_successful() {
-<<<<<<< HEAD
-    let (token_address, sender, campaign_donation, _erc721) = setup();
-    let donation_token = token_address;
-=======
     let (_token_address, sender, campaign_donation, _erc721, _, _) = setup();
->>>>>>> fc6d1d21
+    let donation_token = token_address;
+
 
     // Create campaign
     start_cheat_caller_address(campaign_donation.contract_address, sender);
@@ -752,13 +694,9 @@
 #[test]
 #[should_panic(expected: 'Error: Campaign closed')]
 fn test_cancel_campaign_already_closed() {
-<<<<<<< HEAD
-    let (token_address, sender, campaign_donation, _erc721) = setup();
-    let donation_token = token_address;
-=======
     let (_token_address, sender, campaign_donation, _erc721, _, _) = setup();
-
->>>>>>> fc6d1d21
+    let donation_token = token_address;
+
     // Create and cancel campaign
     start_cheat_caller_address(campaign_donation.contract_address, sender);
     let campaign_id = campaign_donation.create_campaign('Test', 1000, donation_token);
@@ -807,13 +745,8 @@
 #[test]
 #[should_panic(expected: 'Error: Refund already claimed')]
 fn test_claim_refund_twice() {
-<<<<<<< HEAD
-    let (token_address, sender, campaign_donation, _erc721) = setup();
-    let donation_token = token_address;
-=======
-    let (token_address, sender, campaign_donation, _erc721, _, _) = setup();
-
->>>>>>> fc6d1d21
+    let (token_address, sender, campaign_donation, _erc721, _, _) = setup();
+    let donation_token = token_address;
     // Create campaign and make donation
     start_cheat_caller_address(campaign_donation.contract_address, sender);
     let campaign_id = campaign_donation.create_campaign('Test', 1000, donation_token);
@@ -840,11 +773,7 @@
 #[test]
 #[should_panic(expected: 'Error: Donation not found')]
 fn test_claim_refund_no_donation() {
-<<<<<<< HEAD
-    let (token_address, sender, campaign_donation, _erc721) = setup();
-=======
     let (_token_address, sender, campaign_donation, _erc721, _, _) = setup();
->>>>>>> fc6d1d21
     let other_user: ContractAddress = contract_address_const::<'other_user'>();
     let donation_token = token_address;
     // Create campaign
@@ -863,11 +792,7 @@
 
 #[test]
 fn test_mint_donation_receipt_successful() {
-<<<<<<< HEAD
-    let (token_address, sender, campaign_donation, _erc721) = setup();
-=======
     let (_token_address, sender, campaign_donation, _erc721, _, _) = setup();
->>>>>>> fc6d1d21
     // Deploy the Donation NFT contract
     let (erc721, donation_nft_dispatcher) = deploy_donation_nft(campaign_donation.contract_address);
     // Use the protocol owner to set the donation NFT address
@@ -938,11 +863,7 @@
 #[test]
 #[should_panic(expected: 'Error: Caller is not the donor')]
 fn test_mint_donation_receipt_fail_if_not_donor() {
-<<<<<<< HEAD
-    let (token_address, sender, campaign_donation, _erc721) = setup();
-=======
     let (_token_address, sender, campaign_donation, _erc721, _, _) = setup();
->>>>>>> fc6d1d21
     // Deploy the Donation NFT contract
     let (_erc721, donation_nft_dispatcher) = deploy_donation_nft(
         campaign_donation.contract_address,
@@ -979,11 +900,7 @@
 #[test]
 #[should_panic(expected: 'NFT already minted')]
 fn test_mint_donation_receipt_fail_if_already_minted() {
-<<<<<<< HEAD
-    let (token_address, sender, campaign_donation, _erc721) = setup();
-=======
     let (_token_address, sender, campaign_donation, _erc721, _, _) = setup();
->>>>>>> fc6d1d21
     // Deploy the Donation NFT contract
     let (_erc721, donation_nft_dispatcher) = deploy_donation_nft(
         campaign_donation.contract_address,
@@ -1027,11 +944,7 @@
 #[test]
 #[should_panic(expected: 'Donation data not found')]
 fn test_get_donation_data_fail_if_not_found() {
-<<<<<<< HEAD
-    let (_, _sender, campaign_donation, _erc721) = setup();
-=======
-    let (_token_address, _sender, campaign_donation, _erc721, _, _) = setup();
->>>>>>> fc6d1d21
+  let (_token_address, _sender, campaign_donation, _erc721, _, _) = setup();
     // Deploy the Donation NFT contract
     let (_erc721, donation_nft_dispatcher) = deploy_donation_nft(
         campaign_donation.contract_address,
@@ -1041,12 +954,7 @@
     donation_nft_dispatcher.get_donation_data(999_u256);
 }
 fn test_get_donations_by_donor_no_donations() {
-<<<<<<< HEAD
-    let (_, sender, campaign_donation, _erc721) = setup();
-=======
-    let (_token_address, sender, campaign_donation, _erc721, _, _) = setup();
->>>>>>> fc6d1d21
-
+ let (_token_address, sender, campaign_donation, _erc721, _, _) = setup();
     // Fetch donations for sender
     let donations = campaign_donation.get_donations_by_donor(sender);
     assert(donations.len() == 0, 'Should have no donations');
@@ -1178,11 +1086,7 @@
 
 #[test]
 fn test_get_total_donated_by_donor_no_donations() {
-<<<<<<< HEAD
-    let (_, sender, campaign_donation, _erc721) = setup();
-=======
     let (_token_address, sender, campaign_donation, _erc721, _, _) = setup();
->>>>>>> fc6d1d21
 
     // Fetch total donated for sender
     let total_donated = campaign_donation.get_total_donated_by_donor(sender);
@@ -1193,12 +1097,8 @@
 
 #[test]
 fn test_get_total_donated_by_donor_single_donation() {
-<<<<<<< HEAD
-    let (token_address, sender, campaign_donation, _erc721) = setup();
-    let donation_token = token_address;
-=======
-    let (token_address, sender, campaign_donation, _erc721, _, _) = setup();
->>>>>>> fc6d1d21
+    let (token_address, sender, campaign_donation, _erc721, _, _) = setup();
+    let donation_token = token_address;
 
     // Create new campaign
     let target_amount = 1000_u256;
@@ -1228,13 +1128,9 @@
 
 #[test]
 fn test_get_total_donated_by_donor_multiple_donations_same_campaign() {
-<<<<<<< HEAD
-    let (token_address, sender, campaign_donation, _erc721) = setup();
-    let donation_token = token_address;
-=======
-    let (token_address, sender, campaign_donation, _erc721, _, _) = setup();
-
->>>>>>> fc6d1d21
+    let (token_address, sender, campaign_donation, _erc721, _, _) = setup();
+    let donation_token = token_address;
+
     // Create new campaign
     let target_amount = 1000_u256;
     start_cheat_caller_address(campaign_donation.contract_address, sender);
@@ -1265,13 +1161,8 @@
 
 #[test]
 fn test_get_total_donated_by_donor_across_multiple_campaigns() {
-<<<<<<< HEAD
-    let (token_address, sender, campaign_donation, _erc721) = setup();
-    let donation_token = token_address;
-=======
-    let (token_address, sender, campaign_donation, _erc721, _, _) = setup();
-
->>>>>>> fc6d1d21
+    let (token_address, sender, campaign_donation, _erc721, _, _) = setup();
+    let donation_token = token_address;
     // Create two campaigns
     let target_amount = 1000_u256;
     start_cheat_caller_address(campaign_donation.contract_address, sender);
@@ -1358,13 +1249,9 @@
 
 #[test]
 fn test_has_donated_to_campaign_single_donation() {
-<<<<<<< HEAD
-    let (token_address, sender, campaign_donation, _erc721) = setup();
-    let donation_token = token_address;
-=======
-    let (token_address, sender, campaign_donation, _erc721, _, _) = setup();
-
->>>>>>> fc6d1d21
+    let (token_address, sender, campaign_donation, _erc721, _, _) = setup();
+    let donation_token = token_address;
+
     // Check that sender has not donated to nonexistent campaign
     let nonexistent_campaign_id = 42;
     let has_donated = campaign_donation.has_donated_to_campaign(nonexistent_campaign_id, sender);
