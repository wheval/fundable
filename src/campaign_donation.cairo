/// CampaignDonation contract implementation
#[starknet::contract]
pub mod CampaignDonation {
    use core::num::traits::{OverflowingAdd, Zero};
    use core::traits::Into;
    use fundable::interfaces::ICampaignDonation::ICampaignDonation;
    use openzeppelin::access::ownable::OwnableComponent;
    use openzeppelin::token::erc20::interface::{IERC20Dispatcher, IERC20DispatcherTrait};
    use openzeppelin::upgrades::UpgradeableComponent;
    use openzeppelin::upgrades::interface::IUpgradeable;
    use starknet::storage::{
        Map, MutableVecTrait, StorageMapReadAccess, StorageMapWriteAccess, StoragePathEntry,
        StoragePointerReadAccess, StoragePointerWriteAccess, Vec, VecTrait,
    };
    use starknet::{
        ClassHash, ContractAddress, contract_address_const, get_block_timestamp, get_caller_address,
        get_contract_address,
    };
    use crate::base::errors::Errors::{
        CALLER_NOT_CAMPAIGN_OWNER, CAMPAIGN_CLOSED, CAMPAIGN_NOT_CLOSED, CAMPAIGN_REF_EMPTY, CAMPAIGN_REF_EXISTS,
        CANNOT_DENOTE_ZERO_AMOUNT, DOUBLE_WITHDRAWAL, INSUFFICIENT_ALLOWANCE, MORE_THAN_TARGET,
<<<<<<< HEAD
        TARGET_NOT_REACHED, TARGET_REACHED, WITHDRAWAL_FAILED, ZERO_ALLOWANCE, ZERO_AMOUNT,
        CAMPAIGN_WITHDRAWN, CAMPAIGN_HAS_DONATIONS, CAMPAIGN_NOT_FOUND, REFUND_ALREADY_CLAIMED,
        DONATION_NOT_FOUND, CAMPAIGN_NOT_CANCELLED,
=======
        OPERATION_OVERFLOW, TARGET_NOT_REACHED, TARGET_REACHED, WITHDRAWAL_FAILED, ZERO_ALLOWANCE,
        ZERO_AMOUNT,
>>>>>>> 1a233958
    };
    use crate::base::types::{Campaigns, Donations};

    component!(path: UpgradeableComponent, storage: upgradeable, event: UpgradeableEvent);
    component!(path: OwnableComponent, storage: ownable, event: OwnableEvent);

    #[abi(embed_v0)]
    impl OwnableMixinImpl = OwnableComponent::OwnableMixinImpl<ContractState>;
    impl OwnableInternalImpl = OwnableComponent::InternalImpl<ContractState>;
    impl UpgradeableInternalImpl = UpgradeableComponent::InternalImpl<ContractState>;


    #[storage]
    struct Storage {
        #[substorage(v0)]
        ownable: OwnableComponent::Storage,
        #[substorage(v0)]
        upgradeable: UpgradeableComponent::Storage,
        campaign_counts: u256,
        campaigns: Map<u256, Campaigns>, // (campaign_id, Campaigns)
        donations: Map<u256, Vec<Donations>>, // MAP((campaign_id, donation_id), donation)
        donation_counts: Map<u256, u256>,
        donation_count: u256,
        campaign_refs: Map<felt252, bool>, // All campaign ref to use for is_campaign_ref_exists
        campaign_closed: Map<u256, bool>, // Map campaign ids to closing boolean
        campaign_withdrawn: Map<u256, bool>, //Map campaign ids to whether they have been withdrawn
        donation_token: ContractAddress,
<<<<<<< HEAD
        refunds_claimed: Map<(u256, ContractAddress), bool>, // Map((campaign_id, donor), claimed)
        donations_by_donor: Map<(u256, ContractAddress), u256>, // Map((campaign_id, donor), total_donation)
=======
        donor_donations: Map<
            ContractAddress, Vec<(u256, u256)>,
        > // Map donor_address to Vec of (campaign_id, donation_id)
>>>>>>> 1a233958
    }


    #[event]
    #[derive(Drop, starknet::Event)]
    enum Event {
        Campaign: Campaign,
        Donation: Donation,
        CampaignWithdrawal: CampaignWithdrawal,
        CampaignUpdated: CampaignUpdated,
        CampaignCancelled: CampaignCancelled,
        CampaignRefunded: CampaignRefunded,
        #[flat]
        OwnableEvent: OwnableComponent::Event,
        #[flat]
        UpgradeableEvent: UpgradeableComponent::Event,
    }


    #[derive(Drop, starknet::Event)]
    pub struct Campaign {
        #[key]
        pub owner: ContractAddress,
        #[key]
        pub campaign_reference: felt252,
        #[key]
        pub campaign_id: u256,
        #[key]
        pub target_amount: u256,
        #[key]
        pub timestamp: u64,
    }


    #[derive(Drop, starknet::Event)]
    pub struct Donation {
        #[key]
        pub donor: ContractAddress,
        #[key]
        pub campaign_id: u256,
        #[key]
        pub amount: u256,
        #[key]
        pub timestamp: u64,
    }

    #[derive(Drop, starknet::Event)]
    pub struct CampaignWithdrawal {
        #[key]
        pub owner: ContractAddress,
        #[key]
        pub campaign_id: u256,
        #[key]
        pub amount: u256,
        #[key]
        pub timestamp: u64,
    }

    #[derive(Drop, starknet::Event)]
    pub struct CampaignUpdated {
        #[key]
        pub campaign_id: u256,
        #[key]
        pub new_target: u256,
    }

    #[derive(Drop, starknet::Event)]
    pub struct CampaignCancelled {
        #[key]
        pub campaign_id: u256,
        #[key]
        pub timestamp: u64,
    }

    #[derive(Drop, starknet::Event)]
    pub struct CampaignRefunded {
        #[key]
        pub campaign_id: u256,
        #[key]
        pub donor: ContractAddress,
        #[key]
        pub amount: u256,
        #[key]
        pub timestamp: u64,
    }

    #[constructor]
    fn constructor(ref self: ContractState, owner: ContractAddress, token: ContractAddress) {
        self.ownable.initializer(owner);
        self.donation_token.write(token);
    }

    #[abi(embed_v0)]
    impl CampaignDonationImpl of ICampaignDonation<ContractState> {
        fn create_campaign(
            ref self: ContractState, campaign_ref: felt252, target_amount: u256,
        ) -> u256 {
            assert(campaign_ref != '', CAMPAIGN_REF_EMPTY);
            assert(!self.campaign_refs.read(campaign_ref), CAMPAIGN_REF_EXISTS);
            assert(target_amount > 0, ZERO_AMOUNT);
            let campaign_id: u256 = self.campaign_counts.read() + 1;
            let caller = get_caller_address();
            let timestamp = get_block_timestamp();
            let current_balance: u256 = 0;
            let withdrawn_amount: u256 = 0;
            let campaign = Campaigns {
                campaign_id,
                owner: caller,
                target_amount,
                current_balance,
                withdrawn_amount,
                campaign_reference: campaign_ref,
                is_closed: false,
                is_goal_reached: false,
                donation_token: self.donation_token.read(),
                is_cancelled: false,
            };

            self.campaigns.write(campaign_id, campaign);
            self.campaign_counts.write(campaign_id);
            self.campaign_refs.write(campaign_ref, true);
            self
                .emit(
                    Event::Campaign(
                        Campaign {
                            owner: caller,
                            campaign_reference: campaign_ref,
                            campaign_id,
                            target_amount,
                            timestamp,
                        },
                    ),
                );

            campaign_id
        }

        fn donate_to_campaign(ref self: ContractState, campaign_id: u256, amount: u256) -> u256 {
            assert(amount > 0, CANNOT_DENOTE_ZERO_AMOUNT);
            let donor = get_caller_address();
            let mut campaign = self.get_campaign(campaign_id);
            let contract_address = get_contract_address();
            let timestamp = get_block_timestamp();
            let donation_token = self.donation_token.read();
            // cannot send more than target amount
            assert!(amount <= campaign.target_amount, "Error: More than Target");

            let donation_id = self.donation_count.read() + 1;

            // Ensure the campaign is still accepting donations
            assert(!campaign.is_goal_reached, TARGET_REACHED);

            // Prepare the ERC20 interface
            let token_dispatcher = IERC20Dispatcher { contract_address: donation_token };

            // Transfer funds to contract — requires prior approval
            token_dispatcher.transfer_from(donor, contract_address, amount);

            // Update campaign amount
            campaign.current_balance = campaign.current_balance + amount;

            // Update donor's total donation for this campaign
            let current_total = self.donations_by_donor.read((campaign_id, donor));
            self.donations_by_donor.write((campaign_id, donor), current_total + amount);

            // If goal reached, mark as closed
            if (campaign.current_balance >= campaign.target_amount) {
                campaign.is_goal_reached = true;
                campaign.is_closed = true;
            }

            self.campaigns.write(campaign_id, campaign);

            // Create donation record
            let donation = Donations { donation_id, donor, campaign_id, amount };

            // Properly append to the Vec using push
            self.donations.entry(campaign_id).push(donation);

            self.donation_count.write(donation_id);

            // Save donation reference for the donor
            self.donor_donations.entry(donor).push((campaign_id, donation_id));

            // Update the per-campaign donation count
            let campaign_donation_count = self.donation_counts.read(campaign_id);
            self.donation_counts.write(campaign_id, campaign_donation_count + 1);
            let timestamp = get_block_timestamp();
            // Emit donation event
            self.emit(Event::Donation(Donation { donor, campaign_id, amount, timestamp }));

            donation_id
        }


        fn withdraw_from_campaign(ref self: ContractState, campaign_id: u256) {
            let caller = get_caller_address();
            let mut campaign = self.campaigns.read(campaign_id);
            let campaign_owner = campaign.owner;
            assert(caller == campaign_owner, CALLER_NOT_CAMPAIGN_OWNER);
            campaign.is_goal_reached = true;

            let this_contract = get_contract_address();

            assert(campaign.is_closed, CAMPAIGN_NOT_CLOSED);

            assert(!self.campaign_withdrawn.read(campaign_id), DOUBLE_WITHDRAWAL);

            let donation_token = self.donation_token.read();

            let token = IERC20Dispatcher { contract_address: donation_token };

            let withdrawn_amount = campaign.current_balance;
            let transfer_from = token.transfer(campaign_owner, withdrawn_amount);

            campaign.withdrawn_amount = campaign.withdrawn_amount + withdrawn_amount;
            campaign.is_goal_reached = true;
            self.campaign_closed.write(campaign_id, true);
            self.campaigns.write(campaign_id, campaign);
            assert(transfer_from, WITHDRAWAL_FAILED);
            let timestamp = get_block_timestamp();
            // emit CampaignWithdrawal event
            self
                .emit(
                    Event::CampaignWithdrawal(
                        CampaignWithdrawal {
                            owner: caller, campaign_id, amount: withdrawn_amount, timestamp,
                        },
                    ),
                );
        }

        fn get_donation(self: @ContractState, campaign_id: u256, donation_id: u256) -> Donations {
            // Since donations are stored sequentially in the Vec, we need to find the index
            // The donation_id is global, so we need to iterate through the Vec to find it
            let vec_len = self.donations.entry(campaign_id).len();
            let mut i: u64 = 0;

            while i < vec_len {
                let donation = self.donations.entry(campaign_id).at(i).read();
                if donation.donation_id == donation_id {
                    return donation;
                }
                i += 1;
            }

            // Return empty donation if not found
            Donations {
                donation_id: 0, donor: contract_address_const::<0>(), campaign_id: 0, amount: 0,
            }
        }

        fn get_campaigns(self: @ContractState) -> Array<Campaigns> {
            let mut campaigns = ArrayTrait::new();
            let campaigns_count = self.campaign_counts.read();

            // Iterate through all campaign IDs (1 to campaigns_count)
            let mut i: u256 = 1;
            while i <= campaigns_count {
                let campaign = self.campaigns.read(i);
                campaigns.append(campaign);
                i += 1;
            }

            campaigns
        }

        fn get_campaign_donations(self: @ContractState, campaign_id: u256) -> Array<Donations> {
            let mut donations = ArrayTrait::new();

            // Get the length of the Vec for this campaign
            let vec_len = self.donations.entry(campaign_id).len();

            // Iterate through all donations in the Vec
            let mut i: u64 = 0;
            while i < vec_len {
                let donation = self.donations.entry(campaign_id).at(i).read();
                donations.append(donation);
                i += 1;
            }

            donations
        }

        fn get_campaign(self: @ContractState, campaign_id: u256) -> Campaigns {
            let campaign: Campaigns = self.campaigns.read(campaign_id);
            campaign
        }

<<<<<<< HEAD
        fn update_campaign_target(ref self: ContractState, campaign_id: u256, new_target: u256) {
            let caller = get_caller_address();
            assert(campaign_id > 0, CAMPAIGN_NOT_FOUND);
            assert(campaign_id <= self.campaign_counts.read(), CAMPAIGN_NOT_FOUND);
            let mut campaign = self.get_campaign(campaign_id);
            assert(caller == campaign.owner, CALLER_NOT_CAMPAIGN_OWNER);
            assert(campaign.current_balance == 0, CAMPAIGN_HAS_DONATIONS);
            assert(new_target > 0, ZERO_AMOUNT);
            campaign.target_amount = new_target;
            self.campaigns.write(campaign_id, campaign);
            self
                .emit(
                    Event::CampaignUpdated(
                        CampaignUpdated { 
                            campaign_id, new_target 
                        }
                    )
                );
        }

        fn cancel_campaign(ref self: ContractState, campaign_id: u256) {
            let caller = get_caller_address();
            assert(campaign_id > 0, CAMPAIGN_NOT_FOUND);
            assert(campaign_id <= self.campaign_counts.read(), CAMPAIGN_NOT_FOUND);
            let mut campaign = self.get_campaign(campaign_id);
            assert(caller == campaign.owner, CALLER_NOT_CAMPAIGN_OWNER);
            assert(!campaign.is_closed, CAMPAIGN_CLOSED);
            assert(!campaign.is_goal_reached, TARGET_REACHED);
            assert(campaign.withdrawn_amount == 0, CAMPAIGN_WITHDRAWN);
            let timestamp = get_block_timestamp();
            campaign.is_closed = true;
            campaign.is_cancelled = true;
            self.campaigns.write(campaign_id, campaign);
            self.campaign_closed.write(campaign_id, true);
            self
                .emit(
                    Event::CampaignCancelled(
                        CampaignCancelled { 
                            campaign_id, 
                            timestamp 
                        }
                    )
                );
        }

        fn claim_refund(ref self: ContractState, campaign_id: u256) {
            let caller = get_caller_address();
            assert(campaign_id > 0, CAMPAIGN_NOT_FOUND);
            assert(campaign_id <= self.campaign_counts.read(), CAMPAIGN_NOT_FOUND);
            let mut campaign = self.get_campaign(campaign_id);
            
            // Check if campaign is cancelled
            assert(campaign.is_cancelled, CAMPAIGN_NOT_CANCELLED);
            assert(campaign.withdrawn_amount == 0, CAMPAIGN_WITHDRAWN);
            
            // Check if caller has already claimed refund
            assert(!self.refunds_claimed.read((campaign_id, caller)), REFUND_ALREADY_CLAIMED);
            
            // Get total donation amount directly from mapping
            let total_donation = self.donations_by_donor.read((campaign_id, caller));
            
            // Ensure caller has donated
            assert(total_donation > 0, DONATION_NOT_FOUND);
            
            // Transfer tokens back to donor
            let donation_token = self.donation_token.read();
            let token = IERC20Dispatcher { contract_address: donation_token };
            let transfer_success = token.transfer(caller, total_donation);
            assert(transfer_success, WITHDRAWAL_FAILED);
            
            // Mark refund as claimed
            self.refunds_claimed.write((campaign_id, caller), true);
            
            // Emit event
            let timestamp = get_block_timestamp();
            self.emit(
                Event::CampaignRefunded(
                    CampaignRefunded {
                        campaign_id,
                        donor: caller,
                        amount: total_donation,
                        timestamp
                    }
                )
            );
=======
        fn get_donations_by_donor(
            self: @ContractState, donor: ContractAddress,
        ) -> Array<(u256, Donations)> {
            let mut donations = ArrayTrait::new();

            // List of (campaign_id, donation_id) for this donor
            let donor_entries = self.donor_donations.entry(donor);

            // Rebuild full donation records from stored entries
            for i in 0..donor_entries.len() {
                let (campaign_id, donation_id) = donor_entries.at(i).read();
                let donation = self.get_donation(campaign_id, donation_id);
                donations.append((campaign_id, donation));
            }

            donations
        }

        fn get_total_donated_by_donor(self: @ContractState, donor: ContractAddress) -> u256 {
            let mut total: u256 = 0;
            let donor_donations = self.get_donations_by_donor(donor);

            // Sum all donation amounts across campaigns
            for (_, donation) in donor_donations {
                let (new_total, overflowed) = total.overflowing_add(donation.amount);
                assert(!overflowed, OPERATION_OVERFLOW);
                total = new_total;
            }

            total
        }

        fn has_donated_to_campaign(
            self: @ContractState, campaign_id: u256, donor: ContractAddress,
        ) -> bool {
            // List of (campaign_id, donation_id) for this donor
            let donor_entries = self.donor_donations.entry(donor);

            // Check if any entry matches the specified campaign_id
            for i in 0..donor_entries.len() {
                let (donor_campaign_id, _) = donor_entries.at(i).read();
                if donor_campaign_id == campaign_id {
                    return true;
                }
            }

            false
>>>>>>> 1a233958
        }
    }

    #[generate_trait]
    impl InternalImpl of InternalTrait {
        fn get_asset_address(self: @ContractState, token_name: felt252) -> ContractAddress {
            let mut token_address: ContractAddress = contract_address_const::<0>();
            if token_name == 'USDC' || token_name == 'usdc' {
                token_address =
                    contract_address_const::<
                        0x053c91253bc9682c04929ca02ed00b3e423f6710d2ee7e0d5ebb06f3ecf368a8,
                    >();
            }
            if token_name == 'STRK' || token_name == 'strk' {
                token_address =
                    contract_address_const::<
                        0x04718f5a0fc34cc1af16a1cdee98ffb20c31f5cd61d6ab07201858f4287c938d,
                    >();
            }
            if token_name == 'ETH' || token_name == 'eth' {
                token_address =
                    contract_address_const::<
                        0x049d36570d4e46f48e99674bd3fcc84644ddd6b96f7c741b1562b82f9e004dc7,
                    >();
            }
            if token_name == 'USDT' || token_name == 'usdt' {
                token_address =
                    contract_address_const::<
                        0x068f5c6a61780768455de69077e07e89787839bf8166decfbf92b645209c0fb8,
                    >();
            }

            token_address
        }
    }
}<|MERGE_RESOLUTION|>--- conflicted
+++ resolved
@@ -19,14 +19,10 @@
     use crate::base::errors::Errors::{
         CALLER_NOT_CAMPAIGN_OWNER, CAMPAIGN_CLOSED, CAMPAIGN_NOT_CLOSED, CAMPAIGN_REF_EMPTY, CAMPAIGN_REF_EXISTS,
         CANNOT_DENOTE_ZERO_AMOUNT, DOUBLE_WITHDRAWAL, INSUFFICIENT_ALLOWANCE, MORE_THAN_TARGET,
-<<<<<<< HEAD
-        TARGET_NOT_REACHED, TARGET_REACHED, WITHDRAWAL_FAILED, ZERO_ALLOWANCE, ZERO_AMOUNT,
+        OPERATION_OVERFLOW, TARGET_NOT_REACHED, TARGET_REACHED, WITHDRAWAL_FAILED, ZERO_ALLOWANCE,
+        ZERO_AMOUNT,
         CAMPAIGN_WITHDRAWN, CAMPAIGN_HAS_DONATIONS, CAMPAIGN_NOT_FOUND, REFUND_ALREADY_CLAIMED,
         DONATION_NOT_FOUND, CAMPAIGN_NOT_CANCELLED,
-=======
-        OPERATION_OVERFLOW, TARGET_NOT_REACHED, TARGET_REACHED, WITHDRAWAL_FAILED, ZERO_ALLOWANCE,
-        ZERO_AMOUNT,
->>>>>>> 1a233958
     };
     use crate::base::types::{Campaigns, Donations};
 
@@ -54,14 +50,11 @@
         campaign_closed: Map<u256, bool>, // Map campaign ids to closing boolean
         campaign_withdrawn: Map<u256, bool>, //Map campaign ids to whether they have been withdrawn
         donation_token: ContractAddress,
-<<<<<<< HEAD
-        refunds_claimed: Map<(u256, ContractAddress), bool>, // Map((campaign_id, donor), claimed)
-        donations_by_donor: Map<(u256, ContractAddress), u256>, // Map((campaign_id, donor), total_donation)
-=======
         donor_donations: Map<
             ContractAddress, Vec<(u256, u256)>,
         > // Map donor_address to Vec of (campaign_id, donation_id)
->>>>>>> 1a233958
+        refunds_claimed: Map<(u256, ContractAddress), bool>, // Map((campaign_id, donor), claimed)
+        donations_by_donor: Map<(u256, ContractAddress), u256>, // Map((campaign_id, donor), total_donation)
     }
 
 
@@ -351,7 +344,55 @@
             campaign
         }
 
-<<<<<<< HEAD
+        fn get_donations_by_donor(
+            self: @ContractState, donor: ContractAddress,
+        ) -> Array<(u256, Donations)> {
+            let mut donations = ArrayTrait::new();
+
+            // List of (campaign_id, donation_id) for this donor
+            let donor_entries = self.donor_donations.entry(donor);
+
+            // Rebuild full donation records from stored entries
+            for i in 0..donor_entries.len() {
+                let (campaign_id, donation_id) = donor_entries.at(i).read();
+                let donation = self.get_donation(campaign_id, donation_id);
+                donations.append((campaign_id, donation));
+            }
+
+            donations
+        }
+
+        fn get_total_donated_by_donor(self: @ContractState, donor: ContractAddress) -> u256 {
+            let mut total: u256 = 0;
+            let donor_donations = self.get_donations_by_donor(donor);
+
+            // Sum all donation amounts across campaigns
+            for (_, donation) in donor_donations {
+                let (new_total, overflowed) = total.overflowing_add(donation.amount);
+                assert(!overflowed, OPERATION_OVERFLOW);
+                total = new_total;
+            }
+
+            total
+        }
+
+        fn has_donated_to_campaign(
+            self: @ContractState, campaign_id: u256, donor: ContractAddress,
+        ) -> bool {
+            // List of (campaign_id, donation_id) for this donor
+            let donor_entries = self.donor_donations.entry(donor);
+
+            // Check if any entry matches the specified campaign_id
+            for i in 0..donor_entries.len() {
+                let (donor_campaign_id, _) = donor_entries.at(i).read();
+                if donor_campaign_id == campaign_id {
+                    return true;
+                }
+            }
+
+            false
+        }
+
         fn update_campaign_target(ref self: ContractState, campaign_id: u256, new_target: u256) {
             let caller = get_caller_address();
             assert(campaign_id > 0, CAMPAIGN_NOT_FOUND);
@@ -437,55 +478,6 @@
                     }
                 )
             );
-=======
-        fn get_donations_by_donor(
-            self: @ContractState, donor: ContractAddress,
-        ) -> Array<(u256, Donations)> {
-            let mut donations = ArrayTrait::new();
-
-            // List of (campaign_id, donation_id) for this donor
-            let donor_entries = self.donor_donations.entry(donor);
-
-            // Rebuild full donation records from stored entries
-            for i in 0..donor_entries.len() {
-                let (campaign_id, donation_id) = donor_entries.at(i).read();
-                let donation = self.get_donation(campaign_id, donation_id);
-                donations.append((campaign_id, donation));
-            }
-
-            donations
-        }
-
-        fn get_total_donated_by_donor(self: @ContractState, donor: ContractAddress) -> u256 {
-            let mut total: u256 = 0;
-            let donor_donations = self.get_donations_by_donor(donor);
-
-            // Sum all donation amounts across campaigns
-            for (_, donation) in donor_donations {
-                let (new_total, overflowed) = total.overflowing_add(donation.amount);
-                assert(!overflowed, OPERATION_OVERFLOW);
-                total = new_total;
-            }
-
-            total
-        }
-
-        fn has_donated_to_campaign(
-            self: @ContractState, campaign_id: u256, donor: ContractAddress,
-        ) -> bool {
-            // List of (campaign_id, donation_id) for this donor
-            let donor_entries = self.donor_donations.entry(donor);
-
-            // Check if any entry matches the specified campaign_id
-            for i in 0..donor_entries.len() {
-                let (donor_campaign_id, _) = donor_entries.at(i).read();
-                if donor_campaign_id == campaign_id {
-                    return true;
-                }
-            }
-
-            false
->>>>>>> 1a233958
         }
     }
 
