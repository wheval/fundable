/// CampaignDonation contract implementation
#[starknet::contract]
pub mod CampaignDonation {
    use core::num::traits::{OverflowingAdd, Zero};
    use core::traits::Into;
    use fundable::interfaces::ICampaignDonation::ICampaignDonation;
    use fundable::interfaces::IDonationNFT::{IDonationNFTDispatcher, IDonationNFTDispatcherTrait};
    use openzeppelin::access::ownable::OwnableComponent;
    use openzeppelin::token::erc20::interface::{IERC20Dispatcher, IERC20DispatcherTrait};
    use openzeppelin::upgrades::UpgradeableComponent;
    use openzeppelin::upgrades::interface::IUpgradeable;
    use starknet::storage::{
        Map, MutableVecTrait, StorageMapReadAccess, StorageMapWriteAccess, StoragePathEntry,
        StoragePointerReadAccess, StoragePointerWriteAccess, Vec, VecTrait,
    };
    use starknet::{
        ClassHash, ContractAddress, contract_address_const, get_block_timestamp, get_caller_address,
        get_contract_address,
    };
    use crate::base::errors::Errors::{
        CALLER_NOT_CAMPAIGN_OWNER, CALLER_NOT_DONOR, CAMPAIGN_CLOSED, CAMPAIGN_HAS_DONATIONS,
        CAMPAIGN_NOT_CANCELLED, CAMPAIGN_NOT_CLOSED, CAMPAIGN_NOT_FOUND, CAMPAIGN_REF_EMPTY,
        CAMPAIGN_REF_EXISTS, CAMPAIGN_WITHDRAWN, CANNOT_DENOTE_ZERO_AMOUNT, DONATION_NOT_FOUND,
<<<<<<< HEAD
        DOUBLE_WITHDRAWAL, INSUFFICIENT_ALLOWANCE, INSUFFICIENT_BALANCE, INVALID_DONATION_TOKEN,
        MORE_THAN_TARGET, NFT_NOT_CONFIGURED, OPERATION_OVERFLOW, REFUND_ALREADY_CLAIMED,
        TARGET_NOT_REACHED, TARGET_REACHED, WITHDRAWAL_FAILED, ZERO_ALLOWANCE, ZERO_AMOUNT,
=======
        DOUBLE_WITHDRAWAL, INSUFFICIENT_ALLOWANCE, INSUFFICIENT_BALANCE, MORE_THAN_TARGET,
        NFT_NOT_CONFIGURED, OPERATION_OVERFLOW, PROTOCOL_FEE_ADDRESS_NOT_SET,
        PROTOCOL_FEE_PERCENTAGE_EXCEED, REFUND_ALREADY_CLAIMED, TARGET_NOT_REACHED, TARGET_REACHED,
        WITHDRAWAL_FAILED, ZERO_ALLOWANCE, ZERO_AMOUNT,
>>>>>>> fc6d1d21
    };
    use crate::base::types::{Campaigns, DonationMetadata, Donations};

    component!(path: UpgradeableComponent, storage: upgradeable, event: UpgradeableEvent);
    component!(path: OwnableComponent, storage: ownable, event: OwnableEvent);

    #[abi(embed_v0)]
    impl OwnableMixinImpl = OwnableComponent::OwnableMixinImpl<ContractState>;
    impl OwnableInternalImpl = OwnableComponent::InternalImpl<ContractState>;
    impl UpgradeableInternalImpl = UpgradeableComponent::InternalImpl<ContractState>;


    #[storage]
    struct Storage {
        #[substorage(v0)]
        ownable: OwnableComponent::Storage,
        #[substorage(v0)]
        upgradeable: UpgradeableComponent::Storage,
        campaign_counts: u256,
        campaigns: Map<u256, Campaigns>, // (campaign_id, Campaigns)
        donations: Map<u256, Vec<Donations>>, // MAP((campaign_id, donation_id), donation)
        donation_counts: Map<u256, u256>,
        donation_count: u256,
        campaign_refs: Map<felt252, bool>, // All campaign ref to use for is_campaign_ref_exists
        campaign_closed: Map<u256, bool>, // Map campaign ids to closing boolean
        campaign_withdrawn: Map<u256, bool>, //Map campaign ids to whether they have been withdrawn
        donation_token: ContractAddress,
        donation_nft_address: ContractAddress, // Address of the Donation NFT contract
        donor_donations: Map<
            ContractAddress, Vec<(u256, u256)>,
        >, // Map donor_address to Vec of (campaign_id, donation_id)
        refunds_claimed: Map<(u256, ContractAddress), bool>, // Map((campaign_id, donor), claimed)
        donations_by_donor: Map<
            (u256, ContractAddress), u256,
        >, // Map((campaign_id, donor), total_donation)
        /// Protocol fee percentage using 10000 basis points (e.g. 250 = 2.5%). Default is 0.
        protocol_fee_percent: u256,
        protocol_fee_address: ContractAddress,
    }


    #[event]
    #[derive(Drop, starknet::Event)]
    enum Event {
        Campaign: Campaign,
        Donation: Donation,
        CampaignWithdrawal: CampaignWithdrawal,
        CampaignUpdated: CampaignUpdated,
        CampaignCancelled: CampaignCancelled,
        CampaignRefunded: CampaignRefunded,
        #[flat]
        OwnableEvent: OwnableComponent::Event,
        #[flat]
        UpgradeableEvent: UpgradeableComponent::Event,
    }


    #[derive(Drop, starknet::Event)]
    pub struct Campaign {
        #[key]
        pub owner: ContractAddress,
        #[key]
        pub campaign_reference: felt252,
        #[key]
        pub campaign_id: u256,
        #[key]
        pub target_amount: u256,
        #[key]
        pub timestamp: u64,
    }


    #[derive(Drop, starknet::Event)]
    pub struct Donation {
        #[key]
        pub donor: ContractAddress,
        #[key]
        pub campaign_id: u256,
        #[key]
        pub amount: u256,
        #[key]
        pub timestamp: u64,
    }

    #[derive(Drop, starknet::Event)]
    pub struct CampaignWithdrawal {
        #[key]
        pub owner: ContractAddress,
        #[key]
        pub campaign_id: u256,
        #[key]
        pub amount: u256,
        #[key]
        pub timestamp: u64,
    }

    #[derive(Drop, starknet::Event)]
    pub struct CampaignUpdated {
        #[key]
        pub campaign_id: u256,
        #[key]
        pub new_target: u256,
    }

    #[derive(Drop, starknet::Event)]
    pub struct CampaignCancelled {
        #[key]
        pub campaign_id: u256,
        #[key]
        pub timestamp: u64,
    }

    #[derive(Drop, starknet::Event)]
    pub struct CampaignRefunded {
        #[key]
        pub campaign_id: u256,
        #[key]
        pub donor: ContractAddress,
        #[key]
        pub amount: u256,
        #[key]
        pub timestamp: u64,
    }

    #[constructor]
    fn constructor(
        ref self: ContractState,
        owner: ContractAddress,
        token: ContractAddress,
        protocol_fee_address: ContractAddress,
    ) {
        self.ownable.initializer(owner);
        self.donation_token.write(token);
        self.protocol_fee_address.write(protocol_fee_address);
    }

    #[abi(embed_v0)]
    impl CampaignDonationImpl of ICampaignDonation<ContractState> {
        fn create_campaign(
            ref self: ContractState,
            campaign_ref: felt252,
            target_amount: u256,
            donation_token: ContractAddress,
        ) -> u256 {
            let caller = get_caller_address();
            let timestamp = get_block_timestamp();
            let ref_campaign = campaign_ref.clone();
            let campaign_target_amount = target_amount.clone();
            let campaign_id = self
                ._create_campaign(ref_campaign, campaign_target_amount, donation_token);
            self
                .emit(
                    Event::Campaign(
                        Campaign {
                            owner: caller,
                            campaign_reference: campaign_ref,
                            campaign_id,
                            target_amount,
                            timestamp,
                        },
                    ),
                );

            campaign_id
        }

        fn donate_to_campaign(ref self: ContractState, campaign_id: u256, amount: u256) -> u256 {
            let _campaign_id = campaign_id.clone();
            let _amount = amount.clone();
            let donor = get_caller_address();
            let timestamp = get_block_timestamp();
            let donation_id = self._donate_to_campaign(_campaign_id, _amount);
            // Emit donation event
            self
                .emit(
                    Event::Donation(
                        Donation { donor, campaign_id: _campaign_id, amount: _amount, timestamp },
                    ),
                );

            donation_id
        }


        fn withdraw_from_campaign(ref self: ContractState, campaign_id: u256) {
            let caller = get_caller_address();
            let _campaign_id = campaign_id.clone();

            let withdrawn_amount = self._withdraw_from_campaign(_campaign_id);
            let timestamp = get_block_timestamp();

            // emit CampaignWithdrawal event
            self
                .emit(
                    Event::CampaignWithdrawal(
                        CampaignWithdrawal {
                            owner: caller,
                            campaign_id: _campaign_id,
                            amount: withdrawn_amount,
                            timestamp,
                        },
                    ),
                );
        }

        fn get_donation(self: @ContractState, campaign_id: u256, donation_id: u256) -> Donations {
            // Since donations are stored sequentially in the Vec, we need to find the index
            // The donation_id is global, so we need to iterate through the Vec to find it
            let vec_len = self.donations.entry(campaign_id).len();
            let mut i: u64 = 0;

            while i < vec_len {
                let donation = self.donations.entry(campaign_id).at(i).read();
                if donation.donation_id == donation_id {
                    return donation;
                }
                i += 1;
            }

            // Return empty donation if not found
            Donations {
                donation_id: 0, donor: contract_address_const::<0>(), campaign_id: 0, amount: 0,
            }
        }

        fn get_campaigns(self: @ContractState) -> Array<Campaigns> {
            let mut campaigns = ArrayTrait::new();
            let campaigns_count = self.campaign_counts.read();

            // Iterate through all campaign IDs (1 to campaigns_count)
            let mut i: u256 = 1;
            while i <= campaigns_count {
                let campaign = self.campaigns.read(i);
                campaigns.append(campaign);
                i += 1;
            }

            campaigns
        }

        fn get_campaign_donations(self: @ContractState, campaign_id: u256) -> Array<Donations> {
            let mut donations = ArrayTrait::new();

            // Get the length of the Vec for this campaign
            let vec_len = self.donations.entry(campaign_id).len();

            // Iterate through all donations in the Vec
            let mut i: u64 = 0;
            while i < vec_len {
                let donation = self.donations.entry(campaign_id).at(i).read();
                donations.append(donation);
                i += 1;
            }

            donations
        }

        fn get_campaign(self: @ContractState, campaign_id: u256) -> Campaigns {
            let campaign: Campaigns = self.campaigns.read(campaign_id);
            campaign
        }
        fn set_donation_nft_address(
            ref self: ContractState, donation_nft_address: ContractAddress,
        ) {
            // Ensure the caller is the owner
            self.ownable.assert_only_owner();
            // Set the donation NFT address
            self.donation_nft_address.write(donation_nft_address);
        }
        fn mint_donation_nft(
            ref self: ContractState, campaign_id: u256, donation_id: u256,
        ) -> u256 {
            let nft_address = self.donation_nft_address.read();
            assert(nft_address.is_non_zero(), NFT_NOT_CONFIGURED);
            let donation_nft_dispatcher = IDonationNFTDispatcher { contract_address: nft_address };
            // Ensure caller is the donor
            let caller = get_caller_address();
            let donation = self.get_donation(campaign_id, donation_id);
            assert(caller == donation.donor, CALLER_NOT_DONOR);
            let campaign = self.get_campaign(campaign_id);
            let donation_data = DonationMetadata {
                campaign_id,
                campaign_name: campaign.campaign_reference,
                campaign_owner: campaign.owner,
                donation_id,
                donor: donation.donor,
                amount: donation.amount,
                timestamp: get_block_timestamp(),
            };
            // Mint the NFT receipt
            let token_id = donation_nft_dispatcher.mint_receipt(caller, donation_data);
            token_id
        }

        fn get_donations_by_donor(
            self: @ContractState, donor: ContractAddress,
        ) -> Array<(u256, Donations)> {
            let mut donations = ArrayTrait::new();

            // List of (campaign_id, donation_id) for this donor
            let donor_entries = self.donor_donations.entry(donor);

            // Rebuild full donation records from stored entries
            for i in 0..donor_entries.len() {
                let (campaign_id, donation_id) = donor_entries.at(i).read();
                let donation = self.get_donation(campaign_id, donation_id);
                donations.append((campaign_id, donation));
            }

            donations
        }

        fn get_total_donated_by_donor(self: @ContractState, donor: ContractAddress) -> u256 {
            let mut total: u256 = 0;
            let donor_donations = self.get_donations_by_donor(donor);

            // Sum all donation amounts across campaigns
            for (_, donation) in donor_donations {
                let (new_total, overflowed) = total.overflowing_add(donation.amount);
                assert(!overflowed, OPERATION_OVERFLOW);
                total = new_total;
            }

            total
        }

        fn has_donated_to_campaign(
            self: @ContractState, campaign_id: u256, donor: ContractAddress,
        ) -> bool {
            // List of (campaign_id, donation_id) for this donor
            let donor_entries = self.donor_donations.entry(donor);

            // Check if any entry matches the specified campaign_id
            for i in 0..donor_entries.len() {
                let (donor_campaign_id, _) = donor_entries.at(i).read();
                if donor_campaign_id == campaign_id {
                    return true;
                }
            }

            false
        }

        fn update_campaign_target(ref self: ContractState, campaign_id: u256, new_target: u256) {
            let caller = get_caller_address();
            assert(campaign_id > 0, CAMPAIGN_NOT_FOUND);
            assert(campaign_id <= self.campaign_counts.read(), CAMPAIGN_NOT_FOUND);
            let mut campaign = self.get_campaign(campaign_id);
            assert(caller == campaign.owner, CALLER_NOT_CAMPAIGN_OWNER);
            assert(new_target > 0, ZERO_AMOUNT);
            assert(!campaign.is_closed, CAMPAIGN_CLOSED);
            assert(
                !campaign.is_goal_reached, TARGET_REACHED,
            ); // Campaign must not have reached its goal
            assert(
                campaign.current_balance == 0, CAMPAIGN_HAS_DONATIONS,
            ); // Campaign must have no donations
            campaign.target_amount = new_target;
            self.campaigns.write(campaign_id, campaign);
            self.emit(Event::CampaignUpdated(CampaignUpdated { campaign_id, new_target }));
        }

        fn cancel_campaign(ref self: ContractState, campaign_id: u256) {
            let caller = get_caller_address();
            assert(campaign_id > 0, CAMPAIGN_NOT_FOUND);
            assert(campaign_id <= self.campaign_counts.read(), CAMPAIGN_NOT_FOUND);
            let mut campaign = self.get_campaign(campaign_id);
            assert(caller == campaign.owner, CALLER_NOT_CAMPAIGN_OWNER);
            assert(!campaign.is_closed, CAMPAIGN_CLOSED);
            assert(!campaign.is_goal_reached, TARGET_REACHED);
            assert(campaign.withdrawn_amount == 0, CAMPAIGN_WITHDRAWN);
            let timestamp = get_block_timestamp();
            campaign.is_closed = true;
            campaign.is_cancelled = true;
            self.campaigns.write(campaign_id, campaign);
            self.campaign_closed.write(campaign_id, true);
            self.emit(Event::CampaignCancelled(CampaignCancelled { campaign_id, timestamp }));
        }

        fn claim_refund(ref self: ContractState, campaign_id: u256) {
            let caller = get_caller_address();
            assert(campaign_id > 0, CAMPAIGN_NOT_FOUND);
            assert(campaign_id <= self.campaign_counts.read(), CAMPAIGN_NOT_FOUND);
            let mut campaign = self.get_campaign(campaign_id);

            // Check if campaign is cancelled
            assert(campaign.is_cancelled, CAMPAIGN_NOT_CANCELLED);
            assert(campaign.withdrawn_amount == 0, CAMPAIGN_WITHDRAWN);

            // Check if caller has already claimed refund
            assert(!self.refunds_claimed.read((campaign_id, caller)), REFUND_ALREADY_CLAIMED);

            // Get total donation amount directly from mapping
            let total_donation = self.donations_by_donor.read((campaign_id, caller));

            // Ensure caller has donated
            assert(total_donation > 0, DONATION_NOT_FOUND);

            // Transfer tokens back to donor
            let donation_token = self.donation_token.read();
            let token = IERC20Dispatcher { contract_address: donation_token };
            let transfer_success = token.transfer(caller, total_donation);
            assert(transfer_success, WITHDRAWAL_FAILED);

            // Mark refund as claimed
            self.refunds_claimed.write((campaign_id, caller), true);

            // Emit event
            let timestamp = get_block_timestamp();
            self
                .emit(
                    Event::CampaignRefunded(
                        CampaignRefunded {
                            campaign_id, donor: caller, amount: total_donation, timestamp,
                        },
                    ),
                );
        }

        fn get_protocol_fee_percent(self: @ContractState) -> u256 {
            self.protocol_fee_percent.read()
        }

        fn set_protocol_fee_percent(ref self: ContractState, new_fee_percent: u256) {
            self.ownable.assert_only_owner();
            assert(new_fee_percent <= 10000, PROTOCOL_FEE_PERCENTAGE_EXCEED);
            self.protocol_fee_percent.write(new_fee_percent);
        }

        fn get_protocol_fee_address(self: @ContractState) -> ContractAddress {
            self.protocol_fee_address.read()
        }

        fn set_protocol_fee_address(ref self: ContractState, new_fee_address: ContractAddress) {
            self.ownable.assert_only_owner();
            self.protocol_fee_address.write(new_fee_address);
        }
    }

    #[generate_trait]
    impl InternalImpl of InternalTrait {
        fn _create_campaign(
            ref self: ContractState,
            campaign_ref: felt252,
            target_amount: u256,
            donation_token: ContractAddress,
        ) -> u256 {
            assert(campaign_ref != '', CAMPAIGN_REF_EMPTY);
            assert(!self.campaign_refs.read(campaign_ref), CAMPAIGN_REF_EXISTS);
            assert(target_amount > 0, ZERO_AMOUNT);
            assert(!donation_token.is_zero(), INVALID_DONATION_TOKEN);
            let campaign_id: u256 = self.campaign_counts.read() + 1;
            let caller = get_caller_address();
            let current_balance: u256 = 0;
            let withdrawn_amount: u256 = 0;
            let campaign = Campaigns {
                campaign_id,
                owner: caller,
                target_amount,
                current_balance,
                withdrawn_amount,
                campaign_reference: campaign_ref,
                is_closed: false,
                is_goal_reached: false,
                donation_token: donation_token,
                is_cancelled: false,
            };

            self.campaigns.write(campaign_id, campaign);
            self.campaign_counts.write(campaign_id);
            self.campaign_refs.write(campaign_ref, true);
            campaign_id
        }

        fn _donate_to_campaign(ref self: ContractState, campaign_id: u256, amount: u256) -> u256 {
            assert(amount > 0, CANNOT_DENOTE_ZERO_AMOUNT);
            let donor = get_caller_address();
            let mut campaign = self.get_campaign(campaign_id);
            let contract_address = get_contract_address();

            let donation_token = campaign.donation_token;
            // cannot send more than target amount
            assert!(amount <= campaign.target_amount, "More than Target");

            let donation_id = self.donation_count.read() + 1;

            // Ensure the campaign is still accepting donations
            assert(!campaign.is_goal_reached, TARGET_REACHED);

            // Prepare the ERC20 interface
            let token_dispatcher = IERC20Dispatcher { contract_address: donation_token };

            let donor_balance = token_dispatcher.balance_of(donor);
            assert(donor_balance >= amount, INSUFFICIENT_BALANCE);

            let allowance = token_dispatcher.allowance(donor, contract_address);
            assert(allowance >= amount, INSUFFICIENT_ALLOWANCE);

            // Transfer funds to contract — requires prior approval
            token_dispatcher.transfer_from(donor, contract_address, amount);

            // Update campaign amount
            campaign.current_balance = campaign.current_balance + amount;

            // Update donor's total donation for this campaign
            let current_total = self.donations_by_donor.read((campaign_id, donor));
            self.donations_by_donor.write((campaign_id, donor), current_total + amount);

            // If goal reached, mark as closed
            if (campaign.current_balance >= campaign.target_amount) {
                campaign.is_goal_reached = true;
                campaign.is_closed = true;
            }

            self.campaigns.write(campaign_id, campaign);

            // Create donation record
            let donation = Donations { donation_id, donor, campaign_id, amount };

            // Properly append to the Vec using push
            self.donations.entry(campaign_id).push(donation);

            self.donation_count.write(donation_id);

            // Save donation reference for the donor
            self.donor_donations.entry(donor).push((campaign_id, donation_id));

            // Update the per-campaign donation count
            let campaign_donation_count = self.donation_counts.read(campaign_id);
            self.donation_counts.write(campaign_id, campaign_donation_count + 1);
            donation_id
        }

        fn _withdraw_from_campaign(ref self: ContractState, campaign_id: u256) -> u256 {
            let caller = get_caller_address();
            let mut campaign = self.campaigns.read(campaign_id);
            let campaign_owner = campaign.owner;
            assert(caller == campaign_owner, CALLER_NOT_CAMPAIGN_OWNER);

            assert(campaign.is_closed, CAMPAIGN_NOT_CLOSED);

            assert(!self.campaign_withdrawn.read(campaign_id), DOUBLE_WITHDRAWAL);

            let donation_token = campaign.donation_token;

            let token_dispatcher = IERC20Dispatcher { contract_address: donation_token };

            let withdrawn_amount = campaign.current_balance;
            let protocol_fee = self.calculate_protocol_fee(@withdrawn_amount);

            // transfer protocol fee
            if protocol_fee > 0 {
                let protocol_address = self.protocol_fee_address.read();
                assert(!protocol_address.is_zero(), PROTOCOL_FEE_ADDRESS_NOT_SET);
                let protocol_transfer = token_dispatcher.transfer(protocol_address, protocol_fee);
                assert(protocol_transfer, WITHDRAWAL_FAILED);
            }

            let amount_after_fee = withdrawn_amount - protocol_fee;
            let transfer_from = token_dispatcher.transfer(campaign_owner, amount_after_fee);
            assert(transfer_from, WITHDRAWAL_FAILED);

            campaign.withdrawn_amount = campaign.withdrawn_amount + withdrawn_amount;
            campaign.is_goal_reached = true;
            self.campaign_closed.write(campaign_id, true);
            self.campaigns.write(campaign_id, campaign);
            self.campaign_withdrawn.write(campaign_id, true);
            withdrawn_amount
        }

        fn calculate_protocol_fee(self: @ContractState, total_amount: @u256) -> u256 {
            let fee_percent = self.protocol_fee_percent.read();
            let protocol_fee = (*total_amount * fee_percent) / 10000;
            protocol_fee
        }


        fn get_asset_address(self: @ContractState, token_name: felt252) -> ContractAddress {
            let mut token_address: ContractAddress = contract_address_const::<0>();
            if token_name == 'USDC' || token_name == 'usdc' {
                token_address =
                    contract_address_const::<
                        0x053c91253bc9682c04929ca02ed00b3e423f6710d2ee7e0d5ebb06f3ecf368a8,
                    >();
            }
            if token_name == 'STRK' || token_name == 'strk' {
                token_address =
                    contract_address_const::<
                        0x04718f5a0fc34cc1af16a1cdee98ffb20c31f5cd61d6ab07201858f4287c938d,
                    >();
            }
            if token_name == 'ETH' || token_name == 'eth' {
                token_address =
                    contract_address_const::<
                        0x049d36570d4e46f48e99674bd3fcc84644ddd6b96f7c741b1562b82f9e004dc7,
                    >();
            }
            if token_name == 'USDT' || token_name == 'usdt' {
                token_address =
                    contract_address_const::<
                        0x068f5c6a61780768455de69077e07e89787839bf8166decfbf92b645209c0fb8,
                    >();
            }

            token_address
        }
    }

    #[abi(embed_v0)]
    impl UpgradeableImpl of IUpgradeable<ContractState> {
        fn upgrade(ref self: ContractState, new_class_hash: ClassHash) {
            self.ownable.assert_only_owner();
            self.upgradeable.upgrade(new_class_hash);
        }
    }
}<|MERGE_RESOLUTION|>--- conflicted
+++ resolved
@@ -21,16 +21,11 @@
         CALLER_NOT_CAMPAIGN_OWNER, CALLER_NOT_DONOR, CAMPAIGN_CLOSED, CAMPAIGN_HAS_DONATIONS,
         CAMPAIGN_NOT_CANCELLED, CAMPAIGN_NOT_CLOSED, CAMPAIGN_NOT_FOUND, CAMPAIGN_REF_EMPTY,
         CAMPAIGN_REF_EXISTS, CAMPAIGN_WITHDRAWN, CANNOT_DENOTE_ZERO_AMOUNT, DONATION_NOT_FOUND,
-<<<<<<< HEAD
-        DOUBLE_WITHDRAWAL, INSUFFICIENT_ALLOWANCE, INSUFFICIENT_BALANCE, INVALID_DONATION_TOKEN,
-        MORE_THAN_TARGET, NFT_NOT_CONFIGURED, OPERATION_OVERFLOW, REFUND_ALREADY_CLAIMED,
-        TARGET_NOT_REACHED, TARGET_REACHED, WITHDRAWAL_FAILED, ZERO_ALLOWANCE, ZERO_AMOUNT,
-=======
         DOUBLE_WITHDRAWAL, INSUFFICIENT_ALLOWANCE, INSUFFICIENT_BALANCE, MORE_THAN_TARGET,
         NFT_NOT_CONFIGURED, OPERATION_OVERFLOW, PROTOCOL_FEE_ADDRESS_NOT_SET,
         PROTOCOL_FEE_PERCENTAGE_EXCEED, REFUND_ALREADY_CLAIMED, TARGET_NOT_REACHED, TARGET_REACHED,
-        WITHDRAWAL_FAILED, ZERO_ALLOWANCE, ZERO_AMOUNT,
->>>>>>> fc6d1d21
+        WITHDRAWAL_FAILED, ZERO_ALLOWANCE, ZERO_AMOUNT, INVALID_DONATION_TOKEN,
+
     };
     use crate::base::types::{Campaigns, DonationMetadata, Donations};
 
