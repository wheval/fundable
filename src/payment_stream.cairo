#[starknet::contract]
mod PaymentStream {
    use starknet::{get_block_timestamp, get_caller_address, contract_address_const, storage::Map};
    use core::traits::Into;
    use core::num::traits::Zero;
    use starknet::ContractAddress;
    use crate::base::types::{Stream, StreamStatus, StreamMetrics, ProtocolMetrics};
    use fundable::interfaces::IPaymentStream::IPaymentStream;
    use crate::base::errors::Errors::{
        ZERO_AMOUNT, INVALID_TOKEN, UNEXISTING_STREAM, WRONG_RECIPIENT, WRONG_SENDER,
        INVALID_RECIPIENT, END_BEFORE_START,
    };
    use openzeppelin::access::accesscontrol::AccessControlComponent;
    use openzeppelin::introspection::src5::SRC5Component;
    use openzeppelin::token::erc20::{ERC20ABIDispatcher, ERC20ABIDispatcherTrait};

    component!(path: AccessControlComponent, storage: accesscontrol, event: AccessControlEvent);
    component!(path: SRC5Component, storage: src5, event: Src5Event);

    #[abi(embed_v0)]
    impl AccessControlImpl =
        AccessControlComponent::AccessControlImpl<ContractState>;
    impl AccessControlInternalImpl = AccessControlComponent::InternalImpl<ContractState>;

    const PROTOCOL_OWNER_ROLE: felt252 = selector!("PROTOCOL_OWNER");
    const STREAM_ADMIN_ROLE: felt252 = selector!("STREAM_ADMIN");

    #[storage]
    struct Storage {
        next_stream_id: u256,
        streams: Map<u256, Stream>,
<<<<<<< HEAD
        protocol_fee_percentage: u16,
        fee_collector: ContractAddress,
        protocol_owner: ContractAddress,
        accumulated_fees: Map<ContractAddress, u256>,
        #[substorage(v0)]
        src5: SRC5Component::Storage,
        #[substorage(v0)]
        accesscontrol: AccessControlComponent::Storage,
=======
        total_active_streams: u256,
        total_distributed: Map<ContractAddress, u256>,
        stream_metrics: Map<u256, StreamMetrics>,
        protocol_metrics: ProtocolMetrics,
>>>>>>> 8d94b3bb
    }


    #[event]
    #[derive(Drop, starknet::Event)]
    enum Event {
        StreamCreated: StreamCreated,
        StreamWithdrawn: StreamWithdrawn,
        StreamCanceled: StreamCanceled,
        StreamPaused: StreamPaused,
        StreamRestarted: StreamRestarted,
        StreamVoided: StreamVoided,
        FeeCollected: FeeCollected,
        WithdrawalSuccessful: WithdrawalSuccessful,
        #[flat]
        Src5Event: SRC5Component::Event,
        #[flat]
        AccessControlEvent: AccessControlComponent::Event,
    }

    #[derive(Drop, starknet::Event)]
    struct FeeCollected {
        #[key]
        from: ContractAddress,
        amount: u256,
    }

    #[derive(Drop, starknet::Event)]
    struct WithdrawalSuccessful {
        #[key]
        token: ContractAddress,
        amount: u256,
        recipient: ContractAddress,
    }

    #[derive(Drop, starknet::Event)]
    struct StreamCreated {
        #[key]
        stream_id: u256,
        sender: ContractAddress,
        recipient: ContractAddress,
        total_amount: u256,
        token: ContractAddress,
    }

    #[derive(Drop, starknet::Event)]
    struct StreamWithdrawn {
        #[key]
        stream_id: u256,
        recipient: ContractAddress,
        amount: u256,
        protocol_fee: u128,
    }

    #[derive(Drop, starknet::Event)]
    struct StreamCanceled {
        #[key]
        stream_id: u256,
    }

    #[derive(Drop, starknet::Event)]
    struct StreamPaused {
        #[key]
        stream_id: u256,
        pause_time: u64,
    }

    #[derive(Drop, starknet::Event)]
    struct StreamRestarted {
        #[key]
        stream_id: u256,
        rate_per_second: u256,
    }

    #[derive(Drop, starknet::Event)]
    struct StreamVoided {
        #[key]
        stream_id: u256
    }

    #[constructor]
    fn constructor(ref self: ContractState, protocol_owner: ContractAddress) {
        self.accesscontrol.initializer();
        self.protocol_owner.write(protocol_owner);
        self.accesscontrol._grant_role(PROTOCOL_OWNER_ROLE, protocol_owner);
    }

    #[generate_trait]
    impl InternalImpl of InternalTrait {
        fn assert_stream_exists(self: @ContractState, stream_id: u256) {
            let stream = self.streams.read(stream_id);
            assert(!stream.sender.is_zero(), UNEXISTING_STREAM);
        }

        fn assert_is_recipient(self: @ContractState, stream_id: u256) {
            let stream = self.streams.read(stream_id);
            assert(get_caller_address() == stream.recipient, WRONG_RECIPIENT);
        }

        fn assert_is_sender(self: @ContractState, stream_id: u256) {
            let stream = self.streams.read(stream_id);
            assert(get_caller_address() == stream.sender, WRONG_SENDER);
        }

        fn calculate_stream_rate(total_amount: u256, duration: u64) -> u256 {
            if duration == 0 {
                return 0;
            }
            total_amount / duration.into()
        }

        /// @notice points basis: 100pbs = 1%
        fn calculate_protocol_fee(self: @ContractState, total_amount: u256) -> u256 {
            let protocol_fee_percentage = self.protocol_fee_percentage.read();
            assert(protocol_fee_percentage > 0, 'Zero protocol fee');
            let fee = (total_amount * protocol_fee_percentage.into()) / 10000;
            fee
        }

        fn collect_protocol_fee(
            self: @ContractState, sender: ContractAddress, token: ContractAddress, amount: u256
        ) {
            let fee_collector: ContractAddress = self.fee_collector.read();
            assert(fee_collector.is_non_zero(), 'Fee collector is zero addr');
            ERC20ABIDispatcher { contract_address: token }
                .transfer_from(sender, fee_collector, amount);
        }
    }

    #[abi(embed_v0)]
    impl PaymentStreamImpl of IPaymentStream<ContractState> {
        fn create_stream(
            ref self: ContractState,
            recipient: ContractAddress,
            total_amount: u256,
            start_time: u64,
            end_time: u64,
            cancelable: bool,
            token: ContractAddress,
        ) -> u256 {
            // Validate inputs
            assert(!recipient.is_zero(), 'Invalid recipient');
            assert(total_amount > 0, 'Amount must be > 0');
            assert(end_time > start_time, 'End time before start time');
            assert(!token.is_zero(), 'Invalid token address');

            let stream_id = self.next_stream_id.read();
            self.next_stream_id.write(stream_id + 1);

            // Create new stream
            let stream = Stream {
                sender: get_caller_address(),
                recipient,
                token,
                total_amount,
                start_time,
                end_time,
                withdrawn_amount: 0,
                cancelable,
                status: StreamStatus::Active,
                rate_per_second: 0,
                last_update_time: 0,
            };

            self.accesscontrol._grant_role(STREAM_ADMIN_ROLE, stream.sender);
            self.streams.write(stream_id, stream);

            let protocol_metrics = self.protocol_metrics.read();
            self
                .protocol_metrics
                .write(
                    ProtocolMetrics {
                        total_active_streams: protocol_metrics.total_active_streams + 1,
                        total_tokens_distributed: protocol_metrics.total_tokens_distributed
                            + total_amount,
                        total_streams_created: protocol_metrics.total_streams_created + 1,
                    },
                );

            self
                .emit(
                    Event::StreamCreated(
                        StreamCreated {
                            stream_id, sender: get_caller_address(), recipient, total_amount, token,
                        },
                    ),
                );

            stream_id
        }


        fn withdraw(
            ref self: ContractState, stream_id: u256, amount: u256, to: ContractAddress,
        ) -> (u128, u128) {
            self.accesscontrol.assert_only_role(STREAM_ADMIN_ROLE);
            
            assert(amount > 0, 'Invalid amount');
            assert(to.is_non_zero(), 'Zero address');
            
            let stream = self.streams.read(stream_id);
            let fee = self.calculate_protocol_fee(amount);
            let net_amount = (amount - fee);
            let token_address = stream.token;
            let sender = stream.sender;
            let token_dispatcher = ERC20ABIDispatcher { contract_address: token_address };

            /// @dev converting fee and net_amount into u128 type
            let net_amount_into_u128 = net_amount.try_into().unwrap();
            let fee_into_u128 = fee.try_into().unwrap();
            
            token_dispatcher.transfer_from(sender, to, net_amount);
            self.collect_protocol_fee(sender, token_address, fee);

            self.emit( StreamWithdrawn {
                stream_id,
                recipient: to,
                amount: net_amount,
                protocol_fee: fee_into_u128,
             });

            (net_amount_into_u128, fee_into_u128)
        }

        fn withdraw_max(
            ref self: ContractState, stream_id: u256, to: ContractAddress,
        ) -> (u128, u128) {
            self.accesscontrol.assert_only_role(STREAM_ADMIN_ROLE);

            assert(to.is_non_zero(), 'Zero address');

            let stream = self.streams.read(stream_id);
            let token_address = stream.token;
            let sender = stream.sender;
            let token_dispatcher = ERC20ABIDispatcher { contract_address: token_address };
            let max_amount = token_dispatcher.balance_of(sender);
            let fee = self.calculate_protocol_fee(max_amount);
            let net_amount = (max_amount - fee);

            /// @dev converting fee and net_amount into u128 type
            let fee_into_u128 = fee.try_into().unwrap();
            let net_amount_into_u128 = net_amount.try_into().unwrap();

            token_dispatcher.transfer_from(sender, to, net_amount);
            self.collect_protocol_fee(sender, token_address, fee);

            self.emit( StreamWithdrawn {
                stream_id,
                recipient: to,
                amount: net_amount,
                protocol_fee: fee_into_u128,
             });

            (net_amount_into_u128, fee_into_u128)
        }

        fn withdraw_protocol_fee(
            ref self: ContractState,
            recipient: ContractAddress,
            amount: u256,
            token: ContractAddress
        ) {
            self.accesscontrol.assert_only_role(PROTOCOL_OWNER_ROLE);
            assert(amount > 0, 'amount is 0');
            assert(recipient.is_non_zero(), 'Zero recipient address');

            let fee_collector = self.fee_collector.read();
            let _success = ERC20ABIDispatcher { contract_address: token }
                .transfer_from(fee_collector, recipient, amount);
            assert(_success, 'token withdrawal fail...');

            let accumulated_fees = self.accumulated_fees.read(token);
            self.accumulated_fees.write(token, accumulated_fees - amount);

            self.emit( WithdrawalSuccessful {
                token,
                amount,
                recipient
             });
        }

        fn withdraw_max_protocol_fee(
            ref self: ContractState, recipient: ContractAddress, token: ContractAddress
        ) {
            self.accesscontrol.assert_only_role(PROTOCOL_OWNER_ROLE);
            assert(recipient.is_non_zero(), 'Zero recipient address');

            let fee_collector = self.fee_collector.read();

            let max_amount = ERC20ABIDispatcher { contract_address: token }
                .balance_of(fee_collector);

            let _success = ERC20ABIDispatcher { contract_address: token }
                .transfer_from(fee_collector, recipient, max_amount);
            assert(_success, 'token withdrawal fail...');

            let accumulated_fees = self.accumulated_fees.read(token);
            self.accumulated_fees.write(token, accumulated_fees - max_amount);

            self.emit( WithdrawalSuccessful {
                token,
                amount: max_amount,
                recipient
             });
        }

        fn update_percentage_protocol_fee(ref self: ContractState, new_percentage: u16) {
            self.accesscontrol.assert_only_role(PROTOCOL_OWNER_ROLE);

            let protocol_fee_percentage = self.protocol_fee_percentage.read();
            assert(
                new_percentage > 0 && new_percentage != protocol_fee_percentage,
                'invalid fee percentage'
            );

            self.protocol_fee_percentage.write(new_percentage);
        }

        fn update_fee_collector(ref self: ContractState, new_fee_collector: ContractAddress) {
            self.accesscontrol.assert_only_role(PROTOCOL_OWNER_ROLE);

            let fee_collector = self.fee_collector.read();
            assert(new_fee_collector.is_non_zero(), 'Zero address');
            assert(new_fee_collector != fee_collector, 'same collector address');

            self.fee_collector.write(new_fee_collector);
        }

        fn update_protocol_owner(ref self: ContractState, new_protocol_owner: ContractAddress) {
            let current_owner = self.protocol_owner.read();
            assert(new_protocol_owner.is_non_zero(), 'Invalid address');
            assert(new_protocol_owner != current_owner, 'current owner == new_owner');

            self.accesscontrol.assert_only_role(PROTOCOL_OWNER_ROLE);

            self.protocol_owner.write(new_protocol_owner);

            self.accesscontrol.revoke_role(PROTOCOL_OWNER_ROLE, current_owner);
            self.accesscontrol._grant_role(PROTOCOL_OWNER_ROLE, new_protocol_owner);
        }

        fn get_fee_collector(self: @ContractState) -> ContractAddress {
            self.fee_collector.read()
        }

        fn cancel(ref self: ContractState, stream_id: u256) { // Empty implementation
        // todo!()
        }

        fn pause(ref self: ContractState, stream_id: u256) { // Empty implementation
        // todo!()
        }

        fn restart(
            ref self: ContractState, stream_id: u256, rate_per_second: u256,
        ) { // Empty implementation
        //  todo!()
        }

        fn void(ref self: ContractState, stream_id: u256) { // Empty implementation
        //  todo!()
        }

        fn get_stream(self: @ContractState, stream_id: u256) -> Stream {
            // Return dummy stream
            Stream {
                sender: starknet::contract_address_const::<0>(),
                recipient: starknet::contract_address_const::<0>(),
                token: starknet::contract_address_const::<0>(),
                total_amount: 0_u256,
                start_time: 0_u64,
                end_time: 0_u64,
                withdrawn_amount: 0_u256,
                cancelable: false,
                status: StreamStatus::Active,
                rate_per_second: 0,
                last_update_time: 0,
            }
        }

        fn get_withdrawable_amount(self: @ContractState, stream_id: u256) -> u256 {
            // Return dummy amount
            0_u256
        }

        fn is_stream_active(self: @ContractState, stream_id: u256) -> bool {
            // Return dummy status
            false
        }

        fn get_depletion_time(self: @ContractState, stream_id: u256) -> u64 {
            // Return dummy timestamp
            0_u64
        }

        fn get_total_debt(self: @ContractState, stream_id: u256) -> u256 {
            // Return dummy amount
            0_u256
        }

        fn get_uncovered_debt(self: @ContractState, stream_id: u256) -> u256 {
            // Return dummy amount
            0_u256
        }

        fn get_covered_debt(self: @ContractState, stream_id: u256) -> u256 {
            // Return dummy amount
            0_u256
        }

        fn get_refundable_amount(self: @ContractState, stream_id: u256) -> u256 {
            // Return dummy amount
            0_u256
        }

        fn get_active_streams_count(self: @ContractState) -> u256 {
            self.total_active_streams.read()
        }

        fn get_token_distribution(self: @ContractState, token: ContractAddress) -> u256 {
            self.total_distributed.read(token)
        }

        fn get_stream_metrics(self: @ContractState, stream_id: u256) -> StreamMetrics {
            self.stream_metrics.read(stream_id)
        }

        fn get_protocol_metrics(self: @ContractState) -> ProtocolMetrics {
            self.protocol_metrics.read()
        }
    }
}<|MERGE_RESOLUTION|>--- conflicted
+++ resolved
@@ -29,7 +29,6 @@
     struct Storage {
         next_stream_id: u256,
         streams: Map<u256, Stream>,
-<<<<<<< HEAD
         protocol_fee_percentage: u16,
         fee_collector: ContractAddress,
         protocol_owner: ContractAddress,
@@ -38,12 +37,10 @@
         src5: SRC5Component::Storage,
         #[substorage(v0)]
         accesscontrol: AccessControlComponent::Storage,
-=======
         total_active_streams: u256,
         total_distributed: Map<ContractAddress, u256>,
         stream_metrics: Map<u256, StreamMetrics>,
         protocol_metrics: ProtocolMetrics,
->>>>>>> 8d94b3bb
     }
 
 
