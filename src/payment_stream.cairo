--- conflicted
+++ resolved
@@ -92,11 +92,8 @@
         StreamTransferred: StreamTransferred,
         ProtocolFeeSet: ProtocolFeeSet,
         ProtocolRevenueCollected: ProtocolRevenueCollected,
-<<<<<<< HEAD
+        StreamDeposit: StreamDeposit,
         Recover: Recover,
-=======
-        StreamDeposit: StreamDeposit,
->>>>>>> 293108f1
     }
 
     #[derive(Drop, starknet::Event)]
@@ -215,19 +212,19 @@
     }
 
     #[derive(Drop, starknet::Event)]
-<<<<<<< HEAD
+    struct StreamDeposit {
+        #[key]
+        stream_id: u256,
+        funder: ContractAddress,
+        amount: u256,
+    }
+
+    #[derive(Drop, starknet::Event)]
     pub struct Recover {
         #[key]
         pub sender: ContractAddress,
         pub to: ContractAddress,
         pub surplus: u256,
-=======
-    struct StreamDeposit {
-        #[key]
-        stream_id: u256,
-        funder: ContractAddress,
-        amount: u256,
->>>>>>> 293108f1
     }
 
     #[constructor]
