#[starknet::contract]
mod PaymentStream {
    use starknet::{get_block_timestamp, get_caller_address, contract_address_const, storage::Map};
    use core::traits::Into;
    use core::num::traits::Zero;
    use starknet::ContractAddress;
    use crate::base::types::{Stream, StreamStatus};
    use fundable::interfaces::IPaymentStream::IPaymentStream;
<<<<<<< HEAD
    use openzeppelin::access::accesscontrol::AccessControlComponent;
    use openzeppelin::introspection::src5::SRC5Component;
    use openzeppelin::token::erc20::{ERC20ABIDispatcher, ERC20ABIDispatcherTrait};

    component!(path: AccessControlComponent, storage: accesscontrol, event: AccessControlEvent);
    component!(path: SRC5Component, storage: src5, event: Src5Event);

    #[abi(embed_v0)]
    impl AccessControlImpl =
        AccessControlComponent::AccessControlImpl<ContractState>;
    impl AccessControlInternalImpl = AccessControlComponent::InternalImpl<ContractState>;

    const PROTOCOL_OWNER_ROLE: felt252 = selector!("PROTOCOL_OWNER");
    const STREAM_ADMIN_ROLE: felt252 = selector!("STREAM_ADMIN");
=======
    use crate::base::errors::Errors::{
        ZERO_AMOUNT, INVALID_TOKEN, UNEXISTING_STREAM, WRONG_RECIPIENT, WRONG_SENDER,
        INVALID_RECIPIENT, END_BEFORE_START,
    };
>>>>>>> 4005109e

    #[storage]
    struct Storage {
        next_stream_id: u256,
        streams: Map<u256, Stream>,
        protocol_fee_percentage: u16,
        fee_collector: ContractAddress,
        protocol_owner: ContractAddress,
        accumulated_fees: Map<ContractAddress, u256>,
        #[substorage(v0)]
        src5: SRC5Component::Storage,
        #[substorage(v0)]
        accesscontrol: AccessControlComponent::Storage,
    }

    #[event]
    #[derive(Drop, starknet::Event)]
    enum Event {
        StreamCreated: StreamCreated,
        StreamWithdrawn: StreamWithdrawn,
        StreamCanceled: StreamCanceled,
        StreamPaused: StreamPaused,
        StreamRestarted: StreamRestarted,
        StreamVoided: StreamVoided,
<<<<<<< HEAD
        FeeCollected: FeeCollected,
        WithdrawalSuccessful: WithdrawalSuccessful,
        #[flat]
        Src5Event: SRC5Component::Event,
        #[flat]
        AccessControlEvent: AccessControlComponent::Event,
    }

    #[derive(Drop, starknet::Event)]
    struct FeeCollected {
        #[key]
        stream_id: u256,
        amount: u256,
    }

    #[derive(Drop, starknet::Event)]
    struct WithdrawalSuccessful {
        #[key]
        stream_id: u256,
        token: ContractAddress,
        amount: u256,
        recipient: ContractAddress,
=======
>>>>>>> 4005109e
    }

    #[derive(Drop, starknet::Event)]
    struct StreamCreated {
        #[key]
        stream_id: u256,
        sender: ContractAddress,
        recipient: ContractAddress,
        total_amount: u256,
        token: ContractAddress,
    }

    #[derive(Drop, starknet::Event)]
    struct StreamWithdrawn {
        #[key]
        stream_id: u256,
        recipient: ContractAddress,
        amount: u256,
        protocol_fee: u128,
    }

    #[derive(Drop, starknet::Event)]
    struct StreamCanceled {
        #[key]
        stream_id: u256,
    }

    #[derive(Drop, starknet::Event)]
    struct StreamPaused {
        #[key]
        stream_id: u256,
        pause_time: u64,
    }

    #[derive(Drop, starknet::Event)]
    struct StreamRestarted {
        #[key]
        stream_id: u256,
        rate_per_second: u256,
    }

    #[derive(Drop, starknet::Event)]
    struct StreamVoided {
        #[key]
        stream_id: u256,
    }

    #[constructor]
    fn constructor(ref self: ContractState, protocol_owner: ContractAddress) {
        self.accesscontrol.initializer();
        self.protocol_owner.write(protocol_owner);
        self.accesscontrol._grant_role(PROTOCOL_OWNER_ROLE, protocol_owner);
    }

    #[generate_trait]
    impl InternalImpl of InternalTrait {
        fn assert_stream_exists(self: @ContractState, stream_id: u256) {
            let stream = self.streams.read(stream_id);
            assert(!stream.sender.is_zero(), UNEXISTING_STREAM);
        }

        fn assert_is_recipient(self: @ContractState, stream_id: u256) {
            let stream = self.streams.read(stream_id);
            assert(get_caller_address() == stream.recipient, WRONG_RECIPIENT);
        }

        fn assert_is_sender(self: @ContractState, stream_id: u256) {
            let stream = self.streams.read(stream_id);
            assert(get_caller_address() == stream.sender, WRONG_SENDER);
        }

        fn calculate_stream_rate(total_amount: u256, duration: u64) -> u256 {
            if duration == 0 {
                return 0;
            }
            total_amount / duration.into()
        }

        /// @notice points basis: 100pbs = 1%
        fn calculate_protocol_fee(self: @ContractState, total_amount: u256) -> u256 {
            let protocol_fee_percentage = self.protocol_fee_percentage.read();
            let fee = (total_amount * protocol_fee_percentage.into()) / 10000;
            fee
        }

        fn collect_protocol_fee(
            self: @ContractState, sender: ContractAddress, token: ContractAddress, amount: u256
        ) {
            let fee_collector: ContractAddress = self.fee_collector.read();
            assert(fee_collector.is_non_zero(), 'Fee collector is zero addr');
            ERC20ABIDispatcher { contract_address: token }
                .transfer_from(sender, fee_collector, amount);
        }
    }

    #[abi(embed_v0)]
    impl PaymentStreamImpl of IPaymentStream<ContractState> {
        fn create_stream(
            ref self: ContractState,
            recipient: ContractAddress,
            total_amount: u256,
            start_time: u64,
            end_time: u64,
            cancelable: bool,
            token: ContractAddress,
        ) -> u256 {
            // Validate inputs
            assert(!recipient.is_zero(), INVALID_RECIPIENT);
            assert(total_amount > 0, ZERO_AMOUNT);
            assert(end_time > start_time, END_BEFORE_START);
            assert(!token.is_zero(), INVALID_TOKEN);

            let caller = get_caller_address();
            let stream_id = self.next_stream_id.read();
            self.next_stream_id.write(stream_id + 1);

            // Create new stream
            let stream = Stream {
                owner: caller,
                sender: get_caller_address(),
                recipient,
                token,
                total_amount,
                start_time,
                end_time,
                withdrawn_amount: 0,
                cancelable,
                status: StreamStatus::Active,
                rate_per_second: 0,
                last_update_time: 0,
            };

            self.accesscontrol._grant_role(STREAM_ADMIN_ROLE, stream.owner);
            self.streams.write(stream_id, stream);

            self
                .emit(
                    Event::StreamCreated(
                        StreamCreated {
                            stream_id, sender: get_caller_address(), recipient, total_amount, token,
                        },
                    ),
                );

            stream_id
        }


        fn withdraw(
            ref self: ContractState, stream_id: u256, amount: u256, to: ContractAddress,
        ) -> (u128, u128) {
            // Return dummy values for (withdrawn_amount, protocol_fee_amount)
            // let stream = self.streams.read(stream_id);
            // let stream_token_balance = stream.
            // self.accesscontrol.assert_only_role(STREAM_ADMIN_ROLE);

            // assert(amount > 0, 'Invalid amount');
            // assert(to.is_non_zero(), 'Zero address');

            // let token_address = stream.token;

            (0_u128, 0_u128)
        }

        fn withdraw_max(
            ref self: ContractState, stream_id: u256, to: ContractAddress,
        ) -> (u128, u128) {
            // Return dummy values for (withdrawn_amount, protocol_fee_amount)
            (0_u128, 0_u128)
        }

        fn withdraw_protocol_fee(
            ref self: ContractState,
            recipient: ContractAddress,
            amount: u256,
            token: ContractAddress
        ) {
            self.accesscontrol.assert_only_role(PROTOCOL_OWNER_ROLE);
            assert(amount > 0, 'amount is 0');
            assert(recipient.is_non_zero(), 'Zero recipient address');

            let fee_collector = self.fee_collector.read();
            let _success = ERC20ABIDispatcher { contract_address: token }
                .transfer_from(fee_collector, recipient, amount);
            assert(_success, 'token withdrawal fail...');

            let accumulated_fees = self.accumulated_fees.read(token);
            self.accumulated_fees.write(token, accumulated_fees - amount);
        }

        fn withdraw_max_protocol_fee(
            ref self: ContractState, recipient: ContractAddress, token: ContractAddress
        ) {
            self.accesscontrol.assert_only_role(PROTOCOL_OWNER_ROLE);
            assert(recipient.is_non_zero(), 'Zero recipient address');

            let fee_collector = self.fee_collector.read();

            let max_amount = ERC20ABIDispatcher { contract_address: token }
                .balance_of(fee_collector);

            let _success = ERC20ABIDispatcher { contract_address: token }
                .transfer_from(fee_collector, recipient, max_amount);
            assert(_success, 'token withdrawal fail...');

            let accumulated_fees = self.accumulated_fees.read(token);
            self.accumulated_fees.write(token, accumulated_fees - max_amount);
        }

        fn update_percentage_protocol_fee(ref self: ContractState, new_percentage: u16) {
            self.accesscontrol.assert_only_role(PROTOCOL_OWNER_ROLE);

            let protocol_fee_percentage = self.protocol_fee_percentage.read();
            assert(
                new_percentage > 0 && new_percentage != protocol_fee_percentage,
                'invalid fee percentage'
            );

            self.protocol_fee_percentage.write(new_percentage);
        }

        fn update_fee_collector(ref self: ContractState, new_fee_collector: ContractAddress) {
            self.accesscontrol.assert_only_role(PROTOCOL_OWNER_ROLE);

            let fee_collector = self.fee_collector.read();
            assert(new_fee_collector.is_non_zero(), 'Zero address');
            assert(new_fee_collector != fee_collector, 'same collector address');

            self.fee_collector.write(new_fee_collector);
        }

        fn update_protocol_owner(ref self: ContractState, new_protocol_owner: ContractAddress) {
            let current_owner = self.protocol_owner.read();
            assert(new_protocol_owner.is_non_zero(), 'Invalid address');
            assert(new_protocol_owner != current_owner, 'current owner == new_owner');
    
            self.accesscontrol.assert_only_role(PROTOCOL_OWNER_ROLE);
    
            self.protocol_owner.write(new_protocol_owner);
    
            self.accesscontrol.revoke_role(PROTOCOL_OWNER_ROLE, current_owner);
            self.accesscontrol._grant_role(PROTOCOL_OWNER_ROLE, new_protocol_owner);
        }

        fn get_fee_collector(self: @ContractState) -> ContractAddress {
            self.fee_collector.read()
        }

        fn cancel(ref self: ContractState, stream_id: u256) { // Empty implementation
        // todo!()
        }

        fn pause(ref self: ContractState, stream_id: u256) { // Empty implementation
        // todo!()
        }

        fn restart(
            ref self: ContractState, stream_id: u256, rate_per_second: u256,
        ) { // Empty implementation
        //  todo!()
        }

        fn void(ref self: ContractState, stream_id: u256) { // Empty implementation
        //  todo!()
        }

        fn get_stream(self: @ContractState, stream_id: u256) -> Stream {
            // Return dummy stream
            Stream {
                owner: starknet::contract_address_const::<0>(),
                sender: starknet::contract_address_const::<0>(),
                recipient: starknet::contract_address_const::<0>(),
                token: starknet::contract_address_const::<0>(),
                total_amount: 0_u256,
                start_time: 0_u64,
                end_time: 0_u64,
                withdrawn_amount: 0_u256,
                cancelable: false,
                status: StreamStatus::Active,
                rate_per_second: 0,
                last_update_time: 0,
            }
        }

        fn get_withdrawable_amount(self: @ContractState, stream_id: u256) -> u256 {
            // Return dummy amount
            0_u256
        }

        fn is_stream_active(self: @ContractState, stream_id: u256) -> bool {
            // Return dummy status
            false
        }

        fn get_depletion_time(self: @ContractState, stream_id: u256) -> u64 {
            // Return dummy timestamp
            0_u64
        }

        fn get_total_debt(self: @ContractState, stream_id: u256) -> u256 {
            // Return dummy amount
            0_u256
        }

        fn get_uncovered_debt(self: @ContractState, stream_id: u256) -> u256 {
            // Return dummy amount
            0_u256
        }

        fn get_covered_debt(self: @ContractState, stream_id: u256) -> u256 {
            // Return dummy amount
            0_u256
        }

        fn get_refundable_amount(self: @ContractState, stream_id: u256) -> u256 {
            // Return dummy amount
            0_u256
        }
    }

}<|MERGE_RESOLUTION|>--- conflicted
+++ resolved
@@ -6,7 +6,10 @@
     use starknet::ContractAddress;
     use crate::base::types::{Stream, StreamStatus};
     use fundable::interfaces::IPaymentStream::IPaymentStream;
-<<<<<<< HEAD
+    use crate::base::errors::Errors::{
+        ZERO_AMOUNT, INVALID_TOKEN, UNEXISTING_STREAM, WRONG_RECIPIENT, WRONG_SENDER,
+        INVALID_RECIPIENT, END_BEFORE_START,
+    };
     use openzeppelin::access::accesscontrol::AccessControlComponent;
     use openzeppelin::introspection::src5::SRC5Component;
     use openzeppelin::token::erc20::{ERC20ABIDispatcher, ERC20ABIDispatcherTrait};
@@ -21,12 +24,6 @@
 
     const PROTOCOL_OWNER_ROLE: felt252 = selector!("PROTOCOL_OWNER");
     const STREAM_ADMIN_ROLE: felt252 = selector!("STREAM_ADMIN");
-=======
-    use crate::base::errors::Errors::{
-        ZERO_AMOUNT, INVALID_TOKEN, UNEXISTING_STREAM, WRONG_RECIPIENT, WRONG_SENDER,
-        INVALID_RECIPIENT, END_BEFORE_START,
-    };
->>>>>>> 4005109e
 
     #[storage]
     struct Storage {
@@ -51,7 +48,6 @@
         StreamPaused: StreamPaused,
         StreamRestarted: StreamRestarted,
         StreamVoided: StreamVoided,
-<<<<<<< HEAD
         FeeCollected: FeeCollected,
         WithdrawalSuccessful: WithdrawalSuccessful,
         #[flat]
@@ -74,8 +70,6 @@
         token: ContractAddress,
         amount: u256,
         recipient: ContractAddress,
-=======
->>>>>>> 4005109e
     }
 
     #[derive(Drop, starknet::Event)]
@@ -120,7 +114,7 @@
     #[derive(Drop, starknet::Event)]
     struct StreamVoided {
         #[key]
-        stream_id: u256,
+        stream_id: u256
     }
 
     #[constructor]
@@ -183,10 +177,10 @@
             token: ContractAddress,
         ) -> u256 {
             // Validate inputs
-            assert(!recipient.is_zero(), INVALID_RECIPIENT);
-            assert(total_amount > 0, ZERO_AMOUNT);
-            assert(end_time > start_time, END_BEFORE_START);
-            assert(!token.is_zero(), INVALID_TOKEN);
+            assert(!recipient.is_zero(), 'Invalid recipient');
+            assert(total_amount > 0, 'Amount must be > 0');
+            assert(end_time > start_time, 'End time before start time');
+            assert(!token.is_zero(), 'Invalid token address');
 
             let caller = get_caller_address();
             let stream_id = self.next_stream_id.read();
