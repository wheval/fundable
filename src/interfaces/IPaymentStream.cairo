--- conflicted
+++ resolved
@@ -141,7 +141,6 @@
     /// @return ProtocolMetrics containing comprehensive protocol analytics
     fn get_protocol_metrics(self: @TContractState) -> ProtocolMetrics;
 
-<<<<<<< HEAD
     /// @notice Delegate a contract address to a stream
     /// @param stream_id The stream ID for the query
     /// @param delegate The address to delegate a stream to
@@ -157,10 +156,9 @@
 
     /// @notice returns the delegated address from a stream
     fn get_stream_delegate(self: @TContractState, stream_id: u256) -> ContractAddress;
-=======
+    
     /// @notice Updates the rate per second for the stream
     /// @param stream_id The ID of the stream to update
     /// @param new_rate_per_second The new rate per second for the stream
     fn update_stream_rate(ref self: TContractState, stream_id: u256, new_rate_per_second: u256);
->>>>>>> fbdecffc
 }