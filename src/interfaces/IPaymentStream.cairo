--- conflicted
+++ resolved
@@ -172,7 +172,6 @@
         ref self: TContractState, stream_id: u256, new_rate_per_second: UFixedPoint123x128,
     );
 
-<<<<<<< HEAD
     /// @notice Transfers the stream to a new recipient
     /// @param stream_id The ID of the stream to transfer
     /// @param new_recipient The address of the new recipient
@@ -187,7 +186,6 @@
     /// @param stream_id The ID of the stream to check
     /// @return Boolean indicating if the stream is transferable
     fn is_transferable(self: @TContractState, stream_id: u256) -> bool;
-=======
     /// @notice Check if a stream exists
     /// @param stream_id The ID of the stream
     /// @return Boolean indicating if the stream exists
@@ -202,11 +200,6 @@
     /// @param stream_id The ID of the stream
     /// @return Boolean indicating if the stream is voided or not
     fn is_voided(self: @TContractState, stream_id: u256) -> bool;
-
-    /// @notice Check if a stream is transferable
-    /// @param stream_id The ID of the stream
-    /// @return Boolean indicating if the stream is transferable
-    fn is_transferable(self: @TContractState, stream_id: u256) -> bool;
 
 
     /// @notice gets sender of the stream
@@ -247,5 +240,4 @@
     /// @param amount The amount to refund from the stream
     /// @return Boolean indicating if the refund and pause operation was successful
     fn refund_and_pause(ref self: TContractState, stream_id: u256, amount: u256) -> bool;
->>>>>>> c964e860
 }