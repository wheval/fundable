--- conflicted
+++ resolved
@@ -169,7 +169,6 @@
     fn update_stream_rate(
         ref self: TContractState, stream_id: u256, new_rate_per_second: UFixedPoint123x128,
     );
-<<<<<<< HEAD
 
     /// @notice Check if a stream exists
     /// @param stream_id The ID of the stream
@@ -214,7 +213,6 @@
     /// @param stream_id The ID of the stream
     /// @return rate per second associated with the stream
     fn get_rate_per_second(self: @TContractState, stream_id: u256) -> UFixedPoint123x128;
-=======
     /// @notice Refunds a specified amount from a stream
     /// @param stream_id The ID of the stream from which to refund
     /// @param amount The amount to refund from the stream
@@ -231,5 +229,4 @@
     /// @param amount The amount to refund from the stream
     /// @return Boolean indicating if the refund and pause operation was successful
     fn refund_and_pause(ref self: TContractState, stream_id: u256, amount: u256) -> bool;
->>>>>>> 8dcb59a6
 }