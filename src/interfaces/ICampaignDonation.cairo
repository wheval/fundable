use core::option::Option;
use starknet::ContractAddress;
use crate::base::types::{Campaigns, Donations};

/// Interface for the Campaign Donation contract
///
/// This interface defines the core functionality for managing crowdfunding campaigns,
/// including creating campaigns, accepting donations, and withdrawing funds.
#[starknet::interface]
pub trait ICampaignDonation<TContractState> {
    // *************************************************************************
    //                              EXTERNAL FUNCTIONS
    // *************************************************************************

    /// Creates a new fundraising campaign
    ///
    /// # Arguments
    /// * `campaign_ref` - A unique 5-character identifier for the campaign
    /// * `target_amount` - The fundraising goal amount in the donation token
    /// * `donation_token` - The address of the donation token
    ///
    /// # Returns
    /// * `u256` - The newly created campaign's ID
    ///
    /// # Panics
    /// * If `campaign_ref` is empty
    /// * If `campaign_ref` already exists
    /// * If `target_amount` is zero
    fn create_campaign(
        ref self: TContractState,
        campaign_ref: felt252,
        target_amount: u256,
        donation_token: ContractAddress,
    ) -> u256;

    /// Makes a donation to a specific campaign
    ///
    /// # Arguments
    /// * `campaign_id` - The ID of the campaign to donate to
    /// * `amount` - The amount to donate in the campaign's donation token
    ///
    /// # Returns
    /// * `u256` - The donation ID for this contribution
    ///
    /// # Requirements
    /// * Donor must have approved the contract to spend the donation amount
    /// * Campaign must not have reached its goal yet
    /// * Amount must be greater than zero
    /// * Amount cannot exceed the campaign's target amount
    ///
    /// # Effects
    /// * Transfers tokens from donor to contract
    /// * Updates campaign balance
    /// * Marks campaign as closed if target is reached
    fn donate_to_campaign(ref self: TContractState, campaign_id: u256, amount: u256) -> u256;

    /// Withdraws all funds from a completed campaign
    ///
    /// # Arguments
    /// * `campaign_id` - The ID of the campaign to withdraw from
    ///
    /// # Requirements
    /// * Caller must be the campaign owner
    /// * Campaign must be closed (goal reached)
    /// * Funds must not have been withdrawn already
    ///
    /// # Effects
    /// * Transfers all campaign funds to the campaign owner
    /// * Marks the campaign as withdrawn
    /// * Emits a CampaignWithdrawal event
    fn withdraw_from_campaign(ref self: TContractState, campaign_id: u256);

    // *************************************************************************
    //                              GETTER FUNCTIONS
    // *************************************************************************

    /// Retrieves all campaigns created in the contract
    ///
    /// # Returns
    /// * `Array<Campaigns>` - An array containing all campaign data
    fn get_campaigns(self: @TContractState) -> Array<Campaigns>;

    /// Retrieves a specific donation by campaign and donation ID
    ///
    /// # Arguments
    /// * `campaign_id` - The ID of the campaign
    /// * `donation_id` - The ID of the donation
    ///
    /// # Returns
    /// * `Donations` - The donation data, or an empty donation struct if not found
    fn get_donation(self: @TContractState, campaign_id: u256, donation_id: u256) -> Donations;

    /// Retrieves detailed information about a specific campaign
    ///
    /// # Arguments
    /// * `campaign_id` - The ID of the campaign to query
    ///
    /// # Returns
    /// * `Campaigns` - The campaign data including owner, target, balance, etc.
    fn get_campaign(self: @TContractState, campaign_id: u256) -> Campaigns;

    /// Retrieves all donations made to a specific campaign
    ///
    /// # Arguments
    /// * `campaign_id` - The ID of the campaign
    ///
    /// # Returns
    /// * `Array<Donations>` - An array of all donations made to the campaign
    fn get_campaign_donations(self: @TContractState, campaign_id: u256) -> Array<Donations>;
<<<<<<< HEAD

=======
    /// Sets the address of the donation NFT contract
    ///
    /// # Arguments
    /// * `donation_nft_address` - The address of the donation NFT contract
    ///
    fn set_donation_nft_address(ref self: TContractState, donation_nft_address: ContractAddress);
    /// Mint NFT receipt for a donation
    ///
    /// # Arguments
    /// * `campaign_id` - The ID of the campaign associated with the donation
    /// * `donation_id` - The ID of the donation to mint an NFT for
    ///
    /// # Returns
    /// * `u256` - The token ID of the minted NFT
    fn mint_donation_nft(ref self: TContractState, campaign_id: u256, donation_id: u256) -> u256;
>>>>>>> b4a7194d
    // *************************************************************************
    //                        USER EXPERIENCE ENHANCEMENTS
    // *************************************************************************

    /// Gets all active (non-closed) campaigns
    ///
    /// # Returns
    /// * `Array<Campaigns>` - Array of campaigns that are still accepting donations
    // fn get_active_campaigns(self: @TContractState) -> Array<Campaigns>;

    /// Gets all campaigns created by a specific address
    ///
    /// # Arguments
    /// * `owner` - The address of the campaign creator
    ///
    /// # Returns
    /// * `Array<Campaigns>` - Array of campaigns created by the owner
    // fn get_campaigns_by_owner(self: @TContractState, owner: ContractAddress) -> Array<Campaigns>;

    /// Gets a campaign by its unique reference identifier
    ///
    /// # Arguments
    /// * `campaign_ref` - The unique 5-character campaign reference
    ///
    /// # Returns
    /// * `Option<Campaigns>` - The campaign if found, None otherwise
    // fn get_campaign_by_ref(self: @TContractState, campaign_ref: felt252) -> Option<Campaigns>;

    // *************************************************************************
    //                           DONOR EXPERIENCE
    // *************************************************************************

    /// Gets all donations made by a specific donor across all campaigns
    ///
    /// # Arguments
    /// * `donor` - The address of the donor
    ///
    /// # Returns
    /// * `Array<(u256, Donations)>` - Array of tuples (campaign_id, donation)
<<<<<<< HEAD
    // fn get_donations_by_donor(self: @TContractState, donor: ContractAddress) -> Array<(u256,
    // Donations)>;
=======
    fn get_donations_by_donor(
        self: @TContractState, donor: ContractAddress,
    ) -> Array<(u256, Donations)>;
>>>>>>> b4a7194d

    /// Gets the total amount donated by a specific address
    ///
    /// # Arguments
    /// * `donor` - The address of the donor
    ///
    /// # Returns
    /// * `u256` - Total amount donated across all campaigns
<<<<<<< HEAD
    // fn get_total_donated_by_donor(self: @TContractState, donor: ContractAddress) -> u256;
=======
    fn get_total_donated_by_donor(self: @TContractState, donor: ContractAddress) -> u256;
>>>>>>> b4a7194d

    /// Checks if a donor has contributed to a specific campaign
    ///
    /// # Arguments
    /// * `campaign_id` - The campaign ID
    /// * `donor` - The donor address
    ///
    /// # Returns
    /// * `bool` - True if the donor has contributed, false otherwise
<<<<<<< HEAD
    // fn has_donated_to_campaign(self: @TContractState, campaign_id: u256, donor: ContractAddress)
    // -> bool;

    // *************************************************************************
    //                        CAMPAIGN MANAGEMENT
    // *************************************************************************
=======
    fn has_donated_to_campaign(
        self: @TContractState, campaign_id: u256, donor: ContractAddress,
    ) -> bool;
    // *************************************************************************
    //                        CAMPAIGN MANAGEMENT
    // *************************************************************************
>>>>>>> b4a7194d

    /// Updates the target amount for a campaign (only by owner before any donations)
    ///
    /// # Arguments
    /// * `campaign_id` - The campaign ID
    /// * `new_target` - The new target amount
    ///
    /// # Requirements
    /// * Caller must be campaign owner
    /// * Campaign must have zero balance
    /// * New target must be greater than zero
<<<<<<< HEAD
    // fn update_campaign_target(ref self: TContractState, campaign_id: u256, new_target: u256);

    /// Cancels a campaign and enables refunds (only if no withdrawals have occurred)
    ///
    /// # Arguments
    /// * `campaign_id` - The campaign ID
    ///
    /// # Requirements
    /// * Caller must be campaign owner
    /// * Campaign must not be withdrawn
    /// * Campaign must not have reached its goal
    // fn cancel_campaign(ref self: TContractState, campaign_id: u256);

    /// Allows donors to claim refunds from cancelled campaigns
    ///
    /// # Arguments
    /// * `campaign_id` - The campaign ID
    ///
    /// # Requirements
    /// * Campaign must be cancelled
    /// * Caller must have donated to the campaign
    /// * Refund must not have been claimed already
    // fn claim_refund(ref self: TContractState, campaign_id: u256);
=======
    fn update_campaign_target(ref self: TContractState, campaign_id: u256, new_target: u256);

    //     / Cancels a campaign and enables refunds (only if no withdrawals have occurred)
    // /
    // / # Arguments
    // / * `campaign_id` - The campaign ID
    // /
    // / # Requirements
    // / * Caller must be campaign owner
    // / * Campaign must not be withdrawn
    // / * Campaign must not have reached its goal
    fn cancel_campaign(ref self: TContractState, campaign_id: u256);

    //     / Allows donors to claim refunds from cancelled campaigns
    // /
    // / # Arguments
    // / * `campaign_id` - The campaign ID
    // /
    // / # Requirements
    // / * Campaign must be cancelled
    // / * Caller must have donated to the campaign
    // / * Refund must not have been claimed already
    fn claim_refund(ref self: TContractState, campaign_id: u256);

    // *************************************************************************
    //                        PROTOCOL FEES
    // *************************************************************************

    /// @notice Gets the current protocol fee percentage
    /// @return The protocol fee percentage (100 = 1%)
    fn get_protocol_fee_percent(self: @TContractState) -> u256;

    /// @notice Sets a new protocol fee percentage
    /// @param new_fee_percent The new fee percentage to set (100 = 1%)
    fn set_protocol_fee_percent(ref self: TContractState, new_fee_percent: u256);

    /// @notice Gets the current protocol fee collection address
    /// @return The address where protocol fees are sent
    fn get_protocol_fee_address(self: @TContractState) -> ContractAddress;
>>>>>>> b4a7194d

    /// @notice Sets a new protocol fee collection address
    /// @param new_fee_address The new address to collect protocol fees
    fn set_protocol_fee_address(ref self: TContractState, new_fee_address: ContractAddress);
    // *************************************************************************
    //                        ANALYTICS & INSIGHTS
    // *************************************************************************

    /// Gets the progress percentage of a campaign
    ///
    /// # Arguments
    /// * `campaign_id` - The campaign ID
    ///
    /// # Returns
    /// * `u8` - Progress percentage (0-100)

    fn get_campaign_progress(self: @TContractState, campaign_id: u256) -> u8;

    /// Gets the number of unique donors for a campaign
    ///
    /// # Arguments
    /// * `campaign_id` - The campaign ID
    ///
    /// # Returns
    /// * `u32` - Number of unique donors

    fn get_campaign_donor_count(self: @TContractState, campaign_id: u256) -> u32;
    /// Gets campaigns close to reaching their goal
///
/// # Arguments
/// * `threshold_percentage` - Minimum progress percentage (e.g., 80 for 80%+)
///
/// # Returns
/// * `Array<Campaigns>` - Array of campaigns near completion
// fn get_campaigns_near_goal(self: @TContractState, threshold_percentage: u8) ->
// Array<Campaigns>;
}<|MERGE_RESOLUTION|>--- conflicted
+++ resolved
@@ -107,9 +107,7 @@
     /// # Returns
     /// * `Array<Donations>` - An array of all donations made to the campaign
     fn get_campaign_donations(self: @TContractState, campaign_id: u256) -> Array<Donations>;
-<<<<<<< HEAD
-
-=======
+
     /// Sets the address of the donation NFT contract
     ///
     /// # Arguments
@@ -125,7 +123,7 @@
     /// # Returns
     /// * `u256` - The token ID of the minted NFT
     fn mint_donation_nft(ref self: TContractState, campaign_id: u256, donation_id: u256) -> u256;
->>>>>>> b4a7194d
+
     // *************************************************************************
     //                        USER EXPERIENCE ENHANCEMENTS
     // *************************************************************************
@@ -165,14 +163,11 @@
     ///
     /// # Returns
     /// * `Array<(u256, Donations)>` - Array of tuples (campaign_id, donation)
-<<<<<<< HEAD
-    // fn get_donations_by_donor(self: @TContractState, donor: ContractAddress) -> Array<(u256,
-    // Donations)>;
-=======
+
     fn get_donations_by_donor(
         self: @TContractState, donor: ContractAddress,
     ) -> Array<(u256, Donations)>;
->>>>>>> b4a7194d
+
 
     /// Gets the total amount donated by a specific address
     ///
@@ -181,11 +176,9 @@
     ///
     /// # Returns
     /// * `u256` - Total amount donated across all campaigns
-<<<<<<< HEAD
-    // fn get_total_donated_by_donor(self: @TContractState, donor: ContractAddress) -> u256;
-=======
+
     fn get_total_donated_by_donor(self: @TContractState, donor: ContractAddress) -> u256;
->>>>>>> b4a7194d
+
 
     /// Checks if a donor has contributed to a specific campaign
     ///
@@ -195,21 +188,13 @@
     ///
     /// # Returns
     /// * `bool` - True if the donor has contributed, false otherwise
-<<<<<<< HEAD
-    // fn has_donated_to_campaign(self: @TContractState, campaign_id: u256, donor: ContractAddress)
-    // -> bool;
-
-    // *************************************************************************
-    //                        CAMPAIGN MANAGEMENT
-    // *************************************************************************
-=======
+
     fn has_donated_to_campaign(
         self: @TContractState, campaign_id: u256, donor: ContractAddress,
     ) -> bool;
     // *************************************************************************
     //                        CAMPAIGN MANAGEMENT
     // *************************************************************************
->>>>>>> b4a7194d
 
     /// Updates the target amount for a campaign (only by owner before any donations)
     ///
@@ -221,31 +206,6 @@
     /// * Caller must be campaign owner
     /// * Campaign must have zero balance
     /// * New target must be greater than zero
-<<<<<<< HEAD
-    // fn update_campaign_target(ref self: TContractState, campaign_id: u256, new_target: u256);
-
-    /// Cancels a campaign and enables refunds (only if no withdrawals have occurred)
-    ///
-    /// # Arguments
-    /// * `campaign_id` - The campaign ID
-    ///
-    /// # Requirements
-    /// * Caller must be campaign owner
-    /// * Campaign must not be withdrawn
-    /// * Campaign must not have reached its goal
-    // fn cancel_campaign(ref self: TContractState, campaign_id: u256);
-
-    /// Allows donors to claim refunds from cancelled campaigns
-    ///
-    /// # Arguments
-    /// * `campaign_id` - The campaign ID
-    ///
-    /// # Requirements
-    /// * Campaign must be cancelled
-    /// * Caller must have donated to the campaign
-    /// * Refund must not have been claimed already
-    // fn claim_refund(ref self: TContractState, campaign_id: u256);
-=======
     fn update_campaign_target(ref self: TContractState, campaign_id: u256, new_target: u256);
 
     //     / Cancels a campaign and enables refunds (only if no withdrawals have occurred)
@@ -285,7 +245,7 @@
     /// @notice Gets the current protocol fee collection address
     /// @return The address where protocol fees are sent
     fn get_protocol_fee_address(self: @TContractState) -> ContractAddress;
->>>>>>> b4a7194d
+
 
     /// @notice Sets a new protocol fee collection address
     /// @param new_fee_address The new address to collect protocol fees
