--- conflicted
+++ resolved
@@ -113,9 +113,8 @@
 
     pub const WITHDRAWAL_FAILED: felt252 = 'Error: Withdraw failed';
 
-<<<<<<< HEAD
     pub const OVERDEPOSIT: felt252 = 'Error: Overdeposit';
-=======
+
     /// Thrown when an operation leads to an overflow
     pub const OPERATION_OVERFLOW: felt252 = 'Error: Operation overflow';
 
@@ -133,5 +132,4 @@
 
     // Throw Error when Insufficient balance
     pub const INSUFFICIENT_BALANCE: felt252 = 'Error: Insufficient balance';
->>>>>>> 34454fa3
 }
