/// Error messages for the Distributor contract
pub mod Errors {
    /// Thrown when attempting to create a stream or distribution with an empty recipients array
    pub const EMPTY_RECIPIENTS: felt252 = 'Error: Recipients array empty.';

    /// Thrown when amount is not enough
    pub const INSUFFICIENT_AMOUNT: felt252 = 'Error: Insufficient amount.';

    /// Thrown when the provided recipient address is invalid (e.g. zero address)
    pub const INVALID_RECIPIENT: felt252 = 'Error: Invalid recipient.';

    /// Thrown when an operation is attempted by someone who is not the intended recipient of the
    /// stream
    pub const WRONG_RECIPIENT: felt252 = 'Error: Not stream recipient.';

    /// Thrown when an operation is attempted by someone who is not the sender/creator of the stream
    pub const WRONG_SENDER: felt252 = 'Error: Not stream sender.';

    /// Thrown when attempting to create a stream or make a payment with zero tokens
    pub const ZERO_AMOUNT: felt252 = 'Error: Amount must be > 0.';

    /// Thrown when a stream is not transferable.
    pub const NON_TRANSFERABLE_STREAM: felt252 = 'Error: Non-transferrable stream';

    /// Thrown when the contract does not have sufficient allowance to transfer tokens on behalf of
    /// the sender
    pub const INSUFFICIENT_ALLOWANCE: felt252 = 'Error: Insufficient allowance.';

    /// Thrown when an invalid or unsupported token address is provided
    pub const INVALID_TOKEN: felt252 = 'Error: Invalid token address.';

    /// Thrown when the lengths of recipients and amounts arrays do not match in batch operations
    pub const ARRAY_LEN_MISMATCH: felt252 = 'Error: Arrays length mismatch.';

    /// Thrown when trying to interact with a stream that does not exist or has been deleted
    pub const UNEXISTING_STREAM: felt252 = 'Error: Stream does not exist.';

    /// Thrown when attempting to create a stream where the end time is before the start time
    pub const END_BEFORE_START: felt252 = 'Error: End time < start time.';

    /// Thrown when a too low duration is provided.
    pub const TOO_SHORT_DURATION: felt252 = 'Error: Duration is too short';

    /// Thrown when token decimals > 18
    pub const DECIMALS_TOO_HIGH: felt252 = 'Error: Decimals too high.';

    /// Thrown when a protocol address is not set
    pub const PROTOCOL_FEE_ADDRESS_NOT_SET: felt252 = 'Error: Zero Protocol address';

    /// Thrown when wrong recipient or delegate
    pub const WRONG_RECIPIENT_OR_DELEGATE: felt252 = 'WRONG_RECIPIENT_OR_DELEGATE';

    /// Thrown when stream is not active
    pub const STREAM_NOT_ACTIVE: felt252 = 'Stream is not active';

    /// Thrown when stream is voided
    pub const STREAM_VOIDED: felt252 = 'Stream is voided';

    /// Thrown when stream is canceled
    pub const STREAM_CANCELED: felt252 = 'Stream is canceled';

    /// Thrown when fee is too high
    pub const FEE_TOO_HIGH: felt252 = 'fee too high';

    /// Thrown when fee percentage is invalid
    pub const INVALID_FEE_PERCENTAGE: felt252 = 'invalid fee percentage';

    /// Thrown when collector address is the same
    pub const SAME_COLLECTOR_ADDRESS: felt252 = 'same collector address';

    /// Thrown when current owner is the same as new owner
    pub const SAME_OWNER: felt252 = 'current owner == new_owner';

    /// Thrown when only NFT owner can delegate
    pub const ONLY_NFT_OWNER_CAN_DELEGATE: felt252 = 'Only the NFT owner can delegate';

    /// Thrown when stream already has a delegate
    pub const STREAM_HAS_DELEGATE: felt252 = 'Stream already has a delegate';

    // Thrown when stream is not paused
    pub const STREAM_NOT_PAUSED: felt252 = 'Stream is not paused';

    /// Thrown when campaign ref exists
    pub const CAMPAIGN_REF_EXISTS: felt252 = 'Error: Campaign Ref Exists';

    /// Thrown when campaign ref is emptu
    pub const CAMPAIGN_REF_EMPTY: felt252 = 'Error: Campaign Ref Is Required';

    /// Thrown when donating zero amount to a campaign
    pub const CANNOT_DENOTE_ZERO_AMOUNT: felt252 = 'Error: Cannot donate nothing';

    // Throw Error when campaign target has reached
    pub const TARGET_REACHED: felt252 = 'Error: Target Reached';

    // Throw Error when target is not campaign owner
    pub const CALLER_NOT_CAMPAIGN_OWNER: felt252 = 'Caller is Not Campaign Owner';

    // Throw Error when campaign target has not reached
    pub const TARGET_NOT_REACHED: felt252 = 'Error: Target Not Reached';

    pub const MORE_THAN_TARGET: felt252 = 'Error: More than Target';

    pub const CAMPAIGN_NOT_CLOSED: felt252 = 'Error: Campaign not closed';

    pub const CAMPAIGN_NOT_CANCELLED: felt252 = 'Error: Campaign not cancelled';

    pub const CAMPAIGN_CLOSED: felt252 = 'Error: Campaign closed';

    pub const CAMPAIGN_HAS_DONATIONS: felt252 = 'Error: Campaign has donations';

    pub const DOUBLE_WITHDRAWAL: felt252 = 'Error: Double Withdrawal';

    pub const CAMPAIGN_WITHDRAWN: felt252 = 'Error: Campaign Withdrawn';

    pub const ZERO_ALLOWANCE: felt252 = 'Error: Zero allowance found';

    pub const WITHDRAWAL_FAILED: felt252 = 'Error: Withdraw failed';

<<<<<<< HEAD
    pub const CAMPAIGN_NOT_FOUND: felt252 = 'Error: Campaign Not Found';

    pub const REFUND_ALREADY_CLAIMED: felt252 = 'Error: Refund already claimed';

    pub const DONATION_NOT_FOUND: felt252 = 'Error: Donation not found';
=======
    /// Thrown when an operation leads to an overflow
    pub const OPERATION_OVERFLOW: felt252 = 'Error: Operation overflow';
>>>>>>> 1a233958
}
<|MERGE_RESOLUTION|>--- conflicted
+++ resolved
@@ -116,14 +116,12 @@
 
     pub const WITHDRAWAL_FAILED: felt252 = 'Error: Withdraw failed';
 
-<<<<<<< HEAD
+    /// Thrown when an operation leads to an overflow
+    pub const OPERATION_OVERFLOW: felt252 = 'Error: Operation overflow';
+
     pub const CAMPAIGN_NOT_FOUND: felt252 = 'Error: Campaign Not Found';
 
     pub const REFUND_ALREADY_CLAIMED: felt252 = 'Error: Refund already claimed';
 
     pub const DONATION_NOT_FOUND: felt252 = 'Error: Donation not found';
-=======
-    /// Thrown when an operation leads to an overflow
-    pub const OPERATION_OVERFLOW: felt252 = 'Error: Operation overflow';
->>>>>>> 1a233958
 }
